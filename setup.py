--- conflicted
+++ resolved
@@ -118,11 +118,7 @@
     extra['ext_modules'] = lazy_modules()
     extra['setup_requires'] = setup_requires
 
-<<<<<<< HEAD
-VERSION = "0.7.1"
-=======
 VERSION = "0.8.0"
->>>>>>> 3c988049
 
 version_path = os.path.join(os.path.dirname(__file__), 'sharedbuffers', '_version.py')
 if not os.path.exists(version_path):
