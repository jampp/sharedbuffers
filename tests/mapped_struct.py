# -*- coding: utf-8 -*-
from __future__ import absolute_import

import unittest
import itertools
import operator
import tempfile
import os
import numpy
import random
from datetime import datetime
from decimal import Decimal

try:
    from cdecimal import Decimal as cDecimal
except:
    cDecimal = Decimal

from sharedbuffers import mapped_struct

try:
    import cPickle
except ImportError:
    import pickle as cPickle

SKIP_HUGE = os.environ.get('SKIP_HUGE', None)

class SimpleStruct(object):
    __slot_types__ = {
        'a' : int,
        'b' : float,
    }
    __slots__ = __slot_types__.keys()

    def __init__(self, **kw):
        for k,v in kw.iteritems():
            setattr(self, k, v)

def _make_nattrs(n):
    return dict(
        ('a%d' % i, int)
        for i in xrange(n)
    )

class Attr7Struct(object):
    __slot_types__ = _make_nattrs(7)
    __slots__ = __slot_types__.keys()

    def __init__(self):
        for k in self.__slot_types__:
            setattr(self, k, 0)

class Attr8Struct(Attr7Struct):
    __slot_types__ = _make_nattrs(8)
    __slots__ = __slot_types__.keys()

class Attr9Struct(Attr7Struct):
    __slot_types__ = _make_nattrs(9)
    __slots__ = __slot_types__.keys()

class Attr15Struct(Attr7Struct):
    __slot_types__ = _make_nattrs(15)
    __slots__ = __slot_types__.keys()

class Attr16Struct(Attr7Struct):
    __slot_types__ = _make_nattrs(16)
    __slots__ = __slot_types__.keys()

class Attr17Struct(Attr7Struct):
    __slot_types__ = _make_nattrs(17)
    __slots__ = __slot_types__.keys()

class Attr31Struct(Attr7Struct):
    __slot_types__ = _make_nattrs(31)
    __slots__ = __slot_types__.keys()

class Attr32Struct(Attr7Struct):
    __slot_types__ = _make_nattrs(32)
    __slots__ = __slot_types__.keys()

class Attr33Struct(Attr7Struct):
    __slot_types__ = _make_nattrs(33)
    __slots__ = __slot_types__.keys()

class Attr63Struct(Attr7Struct):
    __slot_types__ = _make_nattrs(63)
    __slots__ = __slot_types__.keys()

class SizedNumericStruct(object):
    __slot_types__ = {
        'a' : mapped_struct.int32,
        'b' : mapped_struct.float32,
    }
    __slots__ = __slot_types__.keys()

    def __init__(self, **kw):
        for k,v in kw.iteritems():
            setattr(self, k, v)

class PrimitiveStruct(object):
    __slot_types__ = {
        'a' : int,
        'b' : float,
        's' : str,
        'u' : unicode,
    }
    __slots__ = __slot_types__.keys()

    def __init__(self, **kw):
        for k,v in kw.iteritems():
            setattr(self, k, v)

class DatetimeStruct(object):
    __slot_types__ = {
        'd' : datetime,
    }
    __slots__ = __slot_types__.keys()

    def __init__(self, **kw):
        for k,v in kw.iteritems():
            setattr(self, k, v)

class DecimalStruct(object):
    __slot_types__ = {
        'd' : Decimal,
        'D' : cDecimal,
    }
    __slots__ = __slot_types__.keys()

    def __init__(self, **kw):
        for k,v in kw.iteritems():
            setattr(self, k, v)

class ContainerStruct(object):
    __slot_types__ = {
        'fset' : frozenset,
        't' : tuple,
        'l' : list,
    }
    __slots__ = __slot_types__.keys()

    def __init__(self, **kw):
        for k,v in kw.iteritems():
            setattr(self, k, v)

class ObjectStruct(object):
    __slot_types__ = {
        'o' : object,
    }
    __slots__ = __slot_types__.keys()

    def __init__(self, **kw):
        for k,v in kw.iteritems():
            setattr(self, k, v)

class AttributeBitmapTest(unittest.TestCase):
    def _testStruct(self, Struct, delattrs = ()):
        schema = mapped_struct.Schema.from_typed_slots(Struct)
        x = Struct()
        for k in delattrs:
            delattr(x, k)
        dx = schema.unpack(schema.pack(x))
        for k in Struct.__slots__:
            if k in delattrs:
                self.assertFalse(hasattr(dx, k))
            else:
                self.assertEquals(getattr(dx, k, None), getattr(x, k, None))

    def testAttr7(self):
        self._testStruct(Attr7Struct)
    def testAttr8(self):
        self._testStruct(Attr8Struct, delattrs = [ "a%d" % i for i in range(3) ])
    def testAttr9(self):
        self._testStruct(Attr9Struct, delattrs = [ "a%d" % i for i in range(4) ])
    def testAttr15(self):
        self._testStruct(Attr15Struct, delattrs = [ "a%d" % i for i in range(6) ])
    def testAttr16(self):
        self._testStruct(Attr16Struct, delattrs = [ "a%d" % i for i in range(7) ])
    def testAttr17(self):
        self._testStruct(Attr17Struct, delattrs = [ "a%d" % i for i in range(8) ])
    def testAttr31(self):
        self._testStruct(Attr31Struct, delattrs = [ "a%d" % i for i in range(13) ])
    def testAttr32(self):
        self._testStruct(Attr32Struct, delattrs = [ "a%d" % i for i in range(14) ])
    def testAttr33(self):
        self._testStruct(Attr33Struct, delattrs = [ "a%d" % i for i in range(15) ])
    def testAttr63(self):
        self._testStruct(Attr63Struct, delattrs = [ "a%d" % i for i in range(30) ])

class SchemaPicklingTest(AttributeBitmapTest):

    def _testStruct(self, Struct, values = {}, delattrs = (), cmp_func = None):
        schema = mapped_struct.Schema.from_typed_slots(Struct)
        x = Struct()

        for k in delattrs:
            delattr(x, k)
        for k,v in values.iteritems():
            setattr(x, k, v)

        px = schema.pack(x)

        old_schema = schema
        schema = cPickle.loads(cPickle.dumps(schema, 2))

        self.assertTrue(old_schema.compatible(schema))
        self.assertTrue(schema.compatible(old_schema))

        dx = schema.unpack(px)
        for k in Struct.__slots__:
            if k in values or k not in delattrs:
                if cmp_func:
                    self.assertTrue(cmp_func(getattr(dx, k, None), getattr(x, k, None)))
                else:
                    self.assertTrue(getattr(dx, k, None) == getattr(x, k, None))
            else:
                self.assertFalse(hasattr(dx, k))

    def testPrimitiveStruct(self):
        self._testStruct(PrimitiveStruct, dict(a=1, b=2.0, s='3', u=u'A'))

    def testDatetimeStruct(self):
        self._testStruct(DatetimeStruct, dict(d=datetime.now()))

    def testDecimalStruct(self):
        cmp_func = lambda a, b: str(a) == str(b)
        self._testStruct(DecimalStruct, dict(d=Decimal(1.23), D=cDecimal(1.245)), cmp_func=cmp_func)

    def testContainerStruct(self):
        self._testStruct(ContainerStruct, dict(fset=frozenset([3]), t=(1,3), l=[1,2]))

class BasePackingTestMixin(object):
    Struct = None

    TEST_VALUES = [{}]

    def setUp(self):
        self.schema = mapped_struct.Schema.from_typed_slots(self.Struct)

    def testAllUnset(self):
        x = self.Struct()
        dx = self.schema.unpack(self.schema.pack(x))
        for k in self.Struct.__slots__:
            self.assertFalse(hasattr(dx, k))

    def testAllNone(self):
        x = self.Struct(**{k:None for k in self.Struct.__slots__})
        dx = self.schema.unpack(self.schema.pack(x))
        for k in self.Struct.__slots__:
            self.assertTrue(hasattr(dx, k))
            self.assertIsNone(getattr(dx, k))

    def testPackUnpack(self):
        for TEST_VALUES in self.TEST_VALUES:
            x = self.Struct(**{k:v for k,v in TEST_VALUES.iteritems()})
            dx = self.schema.unpack(self.schema.pack(x))
            for k,v in TEST_VALUES.iteritems():
                self.assertTrue(hasattr(dx, k))
                self.assertEqual(getattr(dx, k), v)
            for k in self.Struct.__slots__:
                if k not in TEST_VALUES:
                    self.assertFalse(hasattr(dx, k))

    def testPackPickleUnpack(self):
        for TEST_VALUES in self.TEST_VALUES:
            x = self.Struct(**{k:v for k,v in TEST_VALUES.iteritems()})
            pschema = cPickle.loads(cPickle.dumps(self.schema))
            dx = pschema.unpack(self.schema.pack(x))
            for k,v in TEST_VALUES.iteritems():
                self.assertTrue(hasattr(dx, k))
                self.assertEqual(getattr(dx, k), v)
            for k in self.Struct.__slots__:
                if k not in TEST_VALUES:
                    self.assertFalse(hasattr(dx, k))

    def testUnpackInto(self):
        dx = self.schema.Proxy()
        for TEST_VALUES in self.TEST_VALUES * 2:
            x = self.Struct(**{k:v for k,v in TEST_VALUES.iteritems()})
            px = self.schema.pack(x)
            dx = self.schema.unpack(px, proxy_into = dx)
            for k,v in TEST_VALUES.iteritems():
                self.assertTrue(hasattr(dx, k))
                self.assertEqual(getattr(dx, k), v)
            for k in self.Struct.__slots__:
                if k not in TEST_VALUES:
                    self.assertFalse(hasattr(dx, k))

class SimplePackingTest(BasePackingTestMixin, unittest.TestCase):
    Struct = SimpleStruct
    TEST_VALUES = [
        {
            'a' : 3,
            'b' : 4.0,
        },
        {
            'b' : 4.0,
        },
        {
            'a' : 3,
            'b' : None,
        },
    ]

class SizedNumericPackingTest(SimplePackingTest):
    Struct = SizedNumericStruct

class PrimitivePackingTest(SimplePackingTest):
    Struct = PrimitiveStruct
    TEST_VALUES = [
        {
            'a' : 3,
            'b' : 4.0,
            's' : b'HOLA\x00\x01',
            'u' : u'HÓLá€Á',
        },
        {
            'a' : 3,
            'b' : 4.0,
            'u' : None,
        },
        {
            'a' : 3,
            'b' : 4.0,
            's' : b'',
            'u' : u'',
        },
        {
            'a' : 3,
            'b' : 4.0,
            's' : b'\x00fkal' * 300,
            'u' : u'Höø3lkßba€' * 100,
        },
        {
            'a' : 3,
            'b' : 4.0,
            's' : os.urandom(256000),
            'u' : os.urandom(256000).decode("latin1"),
        },
    ]

class SmallIntContainerPackingTest(SimplePackingTest):
    Struct = ContainerStruct
    TEST_VALUES = [{
        'fset' : frozenset([1,3,7]),
        't' : (3,6,7),
        'l' : [1,2,3],
    }]

class ShortIntContainerPackingTest(SimplePackingTest):
    Struct = ContainerStruct
    TEST_VALUES = [{
        'fset' : frozenset([1000,3000,7000]),
        't' : (3000,6000,7000),
        'l' : [1000,2000,3000],
    }]

class LongIntContainerPackingTest(SimplePackingTest):
    Struct = ContainerStruct
    TEST_VALUES = [{
        'fset' : frozenset([0x12341234,0x23452345,0x43534353]),
        't' : (0x12241234,0x23352345,0x43334353),
        'l' : [0x13341234,0x24452345,0x45534353],
    }]

class LongLongIntContainerPackingTest(SimplePackingTest):
    Struct = ContainerStruct
    TEST_VALUES = [{
        'fset' : frozenset([0xf012341234,0xf023452345,0xf043534353]),
        't' : (0xf012241234,0xf023352345,0xf043334353),
        'l' : [0xf013341234,0xf024452345,0xf045534353],
    }]

class FloatContainerPackingTest(SimplePackingTest):
    Struct = ContainerStruct
    TEST_VALUES = [{
        'fset' : frozenset([1.0,3.0,7.0]),
        't' : (3.0,6.0,7.0),
        'l' : [1.0,2.0,3.0],
    }]

class BytesContainerPackingTest(SimplePackingTest):
    Struct = ContainerStruct
    TEST_VALUES = [{
        'fset' : frozenset(['1.0','3.0','7.0']),
        't' : ('3.0','6.0','7.0'),
        'l' : ['1.0','2.0','3.0'],
    }]

class NestedContainerPackingTest(SimplePackingTest):
    Struct = ContainerStruct
    TEST_VALUES = [{
        'fset' : frozenset([(1,2),(3,4),(6,7)]),
        't' : ((3,),(6,7,8),(1,7)),
        'l' : [[1],[2,3],(3,4)],
    }]

class ObjectPackagingTest(SimplePackingTest):
    Struct = ObjectStruct
    TEST_VALUES = [
        { 'o' : 1 },
        { 'o' : True },
        { 'o' : 3.0 },
        { 'o' : [ 1,2,3 ] },
        { 'o' : ( 2,3,4 ) },
        { 'o' : frozenset([ 1,3,8 ]) },
        { 'o' : "blabla" },
        { 'o' : u"bláblá€" },
        { 'o' : datetime.now() },
    ]

class ObjectDecimalPackagingTest(SimplePackingTest):
    Struct = ObjectStruct

    def assertEqual(self, v1, v2):
        self.assertTrue(str(v1) == str(v2))

    TEST_VALUES = [
        { 'o' : Decimal(123.456) },
        { 'o' : cDecimal(123.456) },
    ]

class NestedObjectPackagingTest(SimplePackingTest):
    Struct = ObjectStruct
    SubStruct = ContainerStruct
    subschema = mapped_struct.Schema.from_typed_slots(SubStruct)
    doregister = True

    TEST_VALUES = [
        {
            'o' : ContainerStruct(**{
                'fset' : frozenset([1000,3000,7000]),
                't' : (3000,6000,7000),
                'l' : [1000,2000,3000],
            }),
        },
    ]

    def setUp(self):
        if self.doregister:
            # hack - unregister schema
            mapped_struct.mapped_object.TYPE_CODES.pop(self.SubStruct,None)
            mapped_struct.mapped_object.OBJ_PACKERS.pop('}',None)
            mapped_struct.mapped_object.register_schema(self.SubStruct, self.subschema, '{')
        super(NestedObjectPackagingTest, self).setUp()

    def assertEqual(self, value, expected, *p, **kw):
        if isinstance(expected, self.SubStruct):
            for k in self.SubStruct.__slots__:
                self.assertEqual(hasattr(value, k), hasattr(expected, k), *p, **kw)
                if hasattr(expected, k):
                    self.assertEqual(getattr(value, k), getattr(expected, k), *p, **kw)
        else:
            return super(NestedObjectPackagingTest, self).assertEqual(value, expected, *p, **kw)

class NestedTypedObjectPackagingTest(NestedObjectPackagingTest):
    SubStruct = ContainerStruct
    subschema = mapped_struct.Schema.from_typed_slots(SubStruct)
    doregister = False

    TEST_VALUES = [
        {
            'o' : ContainerStruct(**{
                'fset' : frozenset([1000,3000,7000]),
                't' : (3000,6000,7000),
                'l' : [1000,2000,3000],
            }),
        },
    ]

    def setUp(self):
        class ContainerObjectStruct(object):
            __slot_types__ = {
                'o' : ContainerStruct,
            }
            __slots__ = __slot_types__.keys()

            def __init__(self, **kw):
                for k,v in kw.iteritems():
                    setattr(self, k, v)
        self.Struct = ContainerObjectStruct

        # hack - unregister schema
        mapped_struct.mapped_object.TYPE_CODES.pop(self.SubStruct,None)
        mapped_struct.mapped_object.OBJ_PACKERS.pop('}',None)

        mapped_struct.mapped_object.register_schema(self.SubStruct, self.subschema, '}')
        super(NestedTypedObjectPackagingTest, self).setUp()

class NestedAutoregisterTypedObjectPackagingTest(NestedTypedObjectPackagingTest):
    def testPackPickleUnpack(self):
        # hack - unregister subschema (can't register twice)
        mapped_struct.mapped_object.TYPE_CODES.pop(self.SubStruct,None)
        mapped_struct.mapped_object.OBJ_PACKERS.pop('}',None)

        for TEST_VALUES in self.TEST_VALUES:
            # re-register subschema
            mapped_struct.mapped_object.register_schema(self.SubStruct, self.subschema, '}')

            x = self.Struct(**{k:v for k,v in TEST_VALUES.iteritems()})
            pschema = cPickle.dumps(self.schema)

            # Unregister schema to force the need for auto-register
            mapped_struct.mapped_object.TYPE_CODES.pop(self.SubStruct,None)
            mapped_struct.mapped_object.OBJ_PACKERS.pop('}',None)

            pschema = cPickle.loads(pschema)

            dx = pschema.unpack(self.schema.pack(x))
            for k,v in TEST_VALUES.iteritems():
                self.assertTrue(hasattr(dx, k))
                self.assertEqual(getattr(dx, k), v)
            for k in self.Struct.__slots__:
                if k not in TEST_VALUES:
                    self.assertFalse(hasattr(dx, k))

class MappedArrayTest(unittest.TestCase):
    Struct = ContainerStruct
    TEST_VALUES = [
        {
            'fset' : frozenset(['1.0','3.0','7.0']),
            't' : ('3.0','6.0','7.0'),
            'l' : ['1.0','2.0','3.0'],
        }, {
            'fset' : frozenset([1,3,7]),
            't' : (3,6,7),
            'l' : [1,2,3],
        }, {
            'fset' : frozenset([1000,3000,7000]),
            't' : (3000,6000,7000),
            'l' : [1000,2000,3000],
        }, {
            'fset' : frozenset([0x12341234,0x23452345,0x43534353]),
            't' : (0x12241234,0x23352345,0x43334353),
            'l' : [0x13341234,0x24452345,0x45534353],
        }, {
            'fset' : frozenset([0xf012341234,0xf023452345,0xf043534353]),
            't' : (0xf012241234,0xf023352345,0xf043334353),
            'l' : [0xf013341234,0xf024452345,0xf045534353],
        }, {
            'fset' : frozenset([1.0,3.0,7.0]),
            't' : (3.0,6.0,7.0),
            'l' : [1.0,2.0,3.0],
        }, {
            'fset' : frozenset(['1.0','3.0','7.0']),
            't' : ('3.0','6.0','7.0'),
            'l' : ['1.0','2.0','3.0'],
        }, {
            'fset' : frozenset(['1.0',os.urandom(128000),'7.0']),
            't' : ('3.0',os.urandom(256000),'7.0'),
            'l' : ['1.0','2.0','3.0'],
        }, {
            'fset' : frozenset([(1,2),(3,4),(6,7)]),
            't' : ((3,),(6,7,8),(1,7)),
            'l' : [[1],[2,3],(3,4)],
        }
    ]

    def setUp(self):
        self.schema = mapped_struct.Schema.from_typed_slots(self.Struct)
        class MappedArrayClass(mapped_struct.MappedArrayProxyBase):
            schema = self.schema
        self.MappedArrayClass = MappedArrayClass
        self.test_values = [ self.Struct(**kw) for kw in self.TEST_VALUES ]

    def _checkValues(self, mapping, iterator):
        self.assertEqual(len(self.test_values), len(mapping))
        for reference, proxy in itertools.izip(self.test_values, iterator):
            self.assertEqual(reference.fset, proxy.fset)
            self.assertEqual(reference.t, proxy.t)
            self.assertEqual(reference.l, proxy.l)

    def testBuildNoIdmap(self):
        self.MappedArrayClass.build(self.test_values)

    def testBuildWithIdmap(self):
        self.MappedArrayClass.build(self.test_values, idmap = {})

    def testBuildEmpty(self):
        self.MappedArrayClass.build([])

    def testFileMapping(self):
        with tempfile.NamedTemporaryFile() as destfile:
            self.MappedArrayClass.build(self.test_values, destfile = destfile, idmap = {})
            mapped = self.MappedArrayClass.map_file(destfile)
            self._checkValues(mapped, mapped)

    def testBufferMapping(self):
        with tempfile.NamedTemporaryFile() as destfile:
            self.MappedArrayClass.build(self.test_values, destfile = destfile, idmap = {})
            destfile.seek(0)
            mapped = self.MappedArrayClass.map_buffer(buffer(destfile.read()))
            self._checkValues(mapped, mapped)

    def testSchemaReading(self):
        with tempfile.NamedTemporaryFile() as destfile:
            self.MappedArrayClass.build(self.test_values, destfile = destfile, idmap = {})
            destfile.seek(0)
            mapped = mapped_struct.MappedArrayProxyBase.map_buffer(buffer(destfile.read()))
            self._checkValues(mapped, mapped)

    def testFastIteration(self):
        with tempfile.NamedTemporaryFile() as destfile:
            self.MappedArrayClass.build(self.test_values, destfile = destfile, idmap = {})
            mapped = self.MappedArrayClass.map_file(destfile)
            self._checkValues(mapped, mapped.iter_fast())

    def testFutureCompatible(self):
        with tempfile.NamedTemporaryFile() as destfile:
            class FutureClass(self.MappedArrayClass):
                _CURRENT_VERSION = self.MappedArrayClass._CURRENT_VERSION + 1
            FutureClass.build(self.test_values, destfile = destfile, idmap = {})
            destfile.seek(0)
            mapped = self.MappedArrayClass.map_buffer(buffer(destfile.read()))
            self._checkValues(mapped, mapped)

    def testFutureIncompatible(self):
        with tempfile.NamedTemporaryFile() as destfile:
            class FutureClass(self.MappedArrayClass):
                _CURRENT_VERSION = _CURRENT_MINIMUM_READER_VERSION = self.MappedArrayClass._CURRENT_VERSION + 1
            FutureClass.build(self.test_values, destfile = destfile, idmap = {})
            destfile.seek(0)
            self.assertRaises(ValueError, self.MappedArrayClass.map_buffer, buffer(destfile.read()))

class IdMapperTest(unittest.TestCase):
    IdMapperClass = mapped_struct.NumericIdMapper

    def gen_values(self, n, reversed = False, shuffled = False, gen_dupes = False):
        if reversed:
            keys = xrange(n-1,-1,-1)
        else:
            keys = xrange(n)
        if shuffled:
            keys = list(keys)
            r = random.Random(1234827)
            r.shuffle(keys)
        if gen_dupes:
            return itertools.chain(
                itertools.izip(keys, xrange(0, 2*n, 2)),
                itertools.islice(itertools.izip(keys, xrange(0, 2*n, 2)), 10, None),
            )
        else:
            return itertools.izip(keys, xrange(0, 2*n, 2))

    def _testBuild(self, N, tempdir, **gen_kwargs):
        build_kwargs = gen_kwargs.pop('build_kwargs', {})
        rv = self.IdMapperClass.build(self.gen_values(N, **gen_kwargs), tempdir = tempdir, **build_kwargs)
        rvget = rv.get
        for k, v in self.gen_values(N, **gen_kwargs):
            rvv = rvget(k)
            if rvv != v:
                self.assertEquals(rvv, v)

    @unittest.skipIf(SKIP_HUGE, 'SKIP_HUGE is set')
    def testBuildHugeInMem(self):
        self._testBuild(2010530, None)

    @unittest.skipIf(SKIP_HUGE, 'SKIP_HUGE is set')
    def testBuildHugeInMemReversed(self):
        self._testBuild(2010530, None, reversed = True)

    @unittest.skipIf(SKIP_HUGE, 'SKIP_HUGE is set')
    def testBuildHugeInMemShuffled(self):
        self._testBuild(2010530, None, shuffled = True)

    @unittest.skipIf(SKIP_HUGE, 'SKIP_HUGE is set')
    def testBuildHugeInMemDiscardDuplicates(self):
        self._testBuild(2010530, None, build_kwargs = dict(discard_duplicates = True),
            gen_dupes = True)

    @unittest.skipIf(SKIP_HUGE, 'SKIP_HUGE is set')
    def testBuildHugeOnDisk(self):
        self._testBuild(10107530, tempfile.gettempdir())

    @unittest.skipIf(SKIP_HUGE, 'SKIP_HUGE is set')
    def testBuildHugeOnDiskReversed(self):
        self._testBuild(10107530, tempfile.gettempdir(), reversed=True)

    @unittest.skipIf(SKIP_HUGE, 'SKIP_HUGE is set')
    def testBuildHugeOnDiskShuffled(self):
        self._testBuild(10107530, tempfile.gettempdir(), shuffled=True)

    @unittest.skipIf(SKIP_HUGE, 'SKIP_HUGE is set')
    def testBuildHugeOnDiskDiscardDuplicates(self):
        self._testBuild(10107530, tempfile.gettempdir(), build_kwargs = dict(discard_duplicates = True),
            gen_dupes = True)

class Id32MapperTest(IdMapperTest):
    IdMapperClass = mapped_struct.NumericId32Mapper

class ApproxStringIdMultiMapperTest(IdMapperTest):
    IdMapperClass = mapped_struct.ApproxStringIdMultiMapper

    def gen_values(self, *p, **kw):
        str_ = str
        for k, v in super(ApproxStringIdMultiMapperTest, self).gen_values(*p, **kw):
            yield str_(k), v

    def _testBuild(self, N, tempdir, **gen_kwargs):
        build_kwargs = gen_kwargs.pop('build_kwargs', {})
        rv = self.IdMapperClass.build(self.gen_values(N, **gen_kwargs), tempdir = tempdir, **build_kwargs)
        str_ = str
        rvget = rv.get
        for k, v in self.gen_values(N, **gen_kwargs):
            elem = rvget(str_(k))
            if elem is None:
                self.assertIsNotNone(elem)
            if v not in elem:
                self.assertIn(v, elem)

    # Too much memory
    testBuildHugeInMemShuffled = None
    testBuildHugeOnDiskShuffled = None

class ApproxStringId32MultiMapperTest(ApproxStringIdMultiMapperTest):
    IdMapperClass = mapped_struct.ApproxStringId32MultiMapper

class MappedMappingTest(unittest.TestCase):
    # Reuse test values from MappedArrayTest to simplify test code
    Struct = MappedArrayTest.Struct
    TEST_VALUES = MappedArrayTest.TEST_VALUES
    TEST_KEYS = [ x*7 for x in xrange(len(TEST_VALUES)) ]
    IdMapperClass = mapped_struct.NumericIdMapper

    def setUp(self):
        self.schema = mapped_struct.Schema.from_typed_slots(self.Struct)
        class MappedArrayClass(mapped_struct.MappedArrayProxyBase):
            schema = self.schema
        class MappedMappingClass(mapped_struct.MappedMappingProxyBase):
            ValueArray = MappedArrayClass
            IdMapper = self.IdMapperClass
        self.MappedMappingClass = MappedMappingClass
        self.test_values = {
            k : self.Struct(**kw)
            for k,kw in zip(self.TEST_KEYS, self.TEST_VALUES)
        }

    def assertStructEquals(self, reference, proxy):
        self.assertEqual(reference.fset, proxy.fset)
        self.assertEqual(reference.t, proxy.t)
        self.assertEqual(reference.l, proxy.l)

    def checkStructEquals(self, reference, proxy):
        return (
            (reference.fset == proxy.fset)
            and (reference.t == proxy.t)
            and (reference.l == proxy.l)
        )

    def assertMappingOk(self, mapping, test_values = None):
        if test_values is None:
            test_values = self.test_values

        # test basic attributes
        self.assertEqual(len(test_values), len(mapping))

        # test key iteration and enumeration
        self.assertEqual(set(test_values.keys()), set(mapping.keys()))
        self.assertEqual(set(test_values.iterkeys()), set(mapping.iterkeys()))

        # test lookup
        for k,reference in test_values.iteritems():
            self.assertStructEquals(reference, mapping.get(k))
        for k,reference in test_values.iteritems():
            self.assertStructEquals(reference, mapping[k])

        # test item iteration and enumeration
        for k,proxy in mapping.iteritems():
            reference = self.test_values[k]
            self.assertStructEquals(reference, proxy)
        for k,proxy in mapping.items():
            reference = self.test_values[k]
            self.assertStructEquals(reference, proxy)

    def testBuildNoIdmap(self):
        self.MappedMappingClass.build(self.test_values)

    def testBuildWithIdmap(self):
        self.MappedMappingClass.build(self.test_values, idmap = {})

    def testBuildEmpty(self):
        self.MappedMappingClass.build({})

    def testBuildFromTuples(self):
        self.MappedMappingClass.build(self.test_values)

    def testFileMapping(self):
        with tempfile.NamedTemporaryFile() as destfile:
            self.MappedMappingClass.build(self.test_values, destfile = destfile, idmap = {})
            mapped = self.MappedMappingClass.map_file(destfile)
            self.assertMappingOk(mapped)

    def testOrphanMapping(self):
        with tempfile.NamedTemporaryFile() as destfile:
            self.MappedMappingClass.build(self.test_values, destfile = destfile, idmap = {})
            mapped = self.MappedMappingClass.map_file(destfile)
        self.assertMappingOk(mapped) # purposedly outside of the tempfile context

    def testBufferMapping(self):
        with tempfile.NamedTemporaryFile() as destfile:
            self.MappedMappingClass.build(self.test_values, destfile = destfile, idmap = {})
            destfile.seek(0)
            mapped = self.MappedMappingClass.map_buffer(buffer(destfile.read()))
        self.assertMappingOk(mapped)

    def testEmptyMapping(self):
        with tempfile.NamedTemporaryFile() as destfile:
            self.MappedMappingClass.build({}, destfile = destfile, idmap = {})
            mapped = self.MappedMappingClass.map_file(destfile)
            self.assertMappingOk(mapped, test_values = {})

class MappedMultiMappingTest(MappedMappingTest):
    # Reuse test values from MappedArrayTest to simplify test code
    TEST_VALUES = MappedMappingTest.TEST_VALUES * 2
    TEST_KEYS = MappedMappingTest.TEST_KEYS * 2
    IdMapperClass = mapped_struct.NumericIdMultiMapper

    def setUp(self):
        self.schema = mapped_struct.Schema.from_typed_slots(self.Struct)
        class MappedArrayClass(mapped_struct.MappedArrayProxyBase):
            schema = self.schema
        class MappedMappingClass(mapped_struct.MappedMultiMappingProxyBase):
            ValueArray = MappedArrayClass
            IdMapper = self.IdMapperClass
        self.MappedMappingClass = MappedMappingClass
        self.test_values = [
            (k, self.Struct(**kw))
            for k,kw in zip(self.TEST_KEYS, self.TEST_VALUES)
        ]

    def assertMultivalueContains(self, reference, vals, k):
        for val in vals:
            if self.checkStructEquals(reference, val):
                break
        else:
            self.fail("Cannot find struct in multimap for key %r: expected %r in %r" % (
                k,
                dict(fset=reference.fset, t=reference.t, l=reference.l),
                [ dict(fset=v.fset, t=v.t, l=v.l) for v in vals ]) )

    def assertMappingOk(self, mapping, test_values = None):
        if test_values is None:
            test_values = self.test_values

        # test basic attributes
        self.assertEqual(len(test_values), len(mapping))

        # test key iteration and enumeration
        test_keys = map(operator.itemgetter(0), test_values)
        self.assertEqual(set(test_keys), set(mapping.keys()))
        self.assertEqual(set(test_keys), set(mapping.iterkeys()))

        # test lookup
        for k,reference in test_values:
            self.assertIn(k, mapping)
            self.assertMultivalueContains(reference, mapping[k], k)
            self.assertMultivalueContains(reference, mapping.get(k), k)
            self.assertMultivalueContains(reference, list(mapping.get_iter(k)), k)
        for k,reference in test_values:
            self.assertIn(k, mapping)
            self.assertMultivalueContains(reference, mapping[k], k)
            self.assertMultivalueContains(reference, mapping.get(k), k)
            self.assertMultivalueContains(reference, list(mapping.get_iter(k)), k)

        # test item iteration and enumeration
        for k,proxy in mapping.iteritems():
            reference = [ val for rk,val in self.test_values if rk == k ]
            self.assertMultivalueContains(proxy, reference, k)
        for k,proxy in mapping.items():
            reference = [ val for rk,val in self.test_values if rk == k ]
            self.assertMultivalueContains(proxy, reference, k)

class MappedMappingInt32Test(MappedMappingTest):
    IdMapperClass = mapped_struct.NumericId32Mapper

class MappedMultiMappingInt32Test(MappedMultiMappingTest):
    IdMapperClass = mapped_struct.NumericId32MultiMapper

class MappedStringMappingTest(MappedMappingTest):
    IdMapperClass = mapped_struct.StringIdMapper
    TEST_KEYS = map(str, MappedMappingTest.TEST_KEYS) + [os.urandom(65537)]
    TEST_VALUES = MappedMappingTest.TEST_VALUES + [{
        'fset' : frozenset([(1,2),(3,4),(6,7)]),
        't' : ((3,),(6,7,8),(1,7)),
        'l' : [[1],[2,3],(3,4)],
    }]

class MappedStringMultiMappingTest(MappedMultiMappingTest):
    IdMapperClass = mapped_struct.StringIdMultiMapper
    TEST_KEYS = MappedStringMappingTest.TEST_KEYS * 2
    TEST_VALUES = MappedStringMappingTest.TEST_VALUES * 2

class MappedStringMappingRepeatedValuesTest(MappedStringMappingTest):
    TEST_KEYS = MappedStringMappingTest.TEST_KEYS + map('X2_'.__add__, MappedStringMappingTest.TEST_KEYS)
    TEST_VALUES = MappedStringMappingTest.TEST_VALUES * 2

class MappedString32MappingTest(MappedStringMappingTest):
    IdMapperClass = mapped_struct.StringId32Mapper

class MappedString32MultiMappingTest(MappedStringMultiMappingTest):
    IdMapperClass = mapped_struct.StringId32MultiMapper

class MappedApproxStringMultiMappingTest(MappedStringMultiMappingTest):
    IdMapperClass = mapped_struct.ApproxStringIdMultiMapper

    def testBuildWithDedup(self):
        mapped = self.MappedMappingClass.build(self.test_values, idmap = {}, id_mapper_kwargs = dict(
                discard_duplicates = True
            ))
        self.assertMappingOk(mapped)

    def testBuildWithKeyDedup(self):
        mapped = self.MappedMappingClass.build(self.test_values, idmap = {}, id_mapper_kwargs = dict(
                discard_duplicate_keys = True
            ))
        # Assert works because values of duplicate keys are similar, if they weren't, the test needs to be adapted
        self.assertMappingOk(mapped)

    def assertMappingOk(self, mapping, test_values = None):
        if test_values is None:
            test_values = self.test_values

        # test basic attributes
        self.assertEqual(len(test_values), len(mapping))

        # test lookup
        for k,reference in test_values:
            self.assertIn(k, mapping)
            self.assertMultivalueContains(reference, mapping[k], k)
            self.assertMultivalueContains(reference, mapping.get(k), k)
            self.assertMultivalueContains(reference, list(mapping.get_iter(k)), k)
        for k,reference in test_values:
            self.assertIn(k, mapping)
            self.assertMultivalueContains(reference, mapping[k], k)
            self.assertMultivalueContains(reference, mapping.get(k), k)
            self.assertMultivalueContains(reference, list(mapping.get_iter(k)), k)

        # test item iteration and enumeration
        xxh = mapping.id_mapper.xxh
        encode = mapping.id_mapper.encode
        for k,proxy in mapping.iteritems():
            reference = [ val for rk,val in self.test_values if xxh(encode(rk)).intdigest() == k ]
            self.assertMultivalueContains(proxy, reference, k)
        for k,proxy in mapping.items():
            reference = [ val for rk,val in self.test_values if xxh(encode(rk)).intdigest() == k ]
            self.assertMultivalueContains(proxy, reference, k)

class MappedApproxString32MultiMappingTest(MappedApproxStringMultiMappingTest):
    IdMapperClass = mapped_struct.ApproxStringId32MultiMapper

class MappedStringMappingUnicodeTest(MappedStringMappingTest):
    TEST_KEYS = [ "%s€ ···YEAH···" % (k,) for k in MappedStringMappingTest.TEST_KEYS ]

class MappedString32MappingUnicodeTest(MappedString32MappingTest):
    TEST_KEYS = MappedStringMappingUnicodeTest.TEST_KEYS

class MappedStringMappingBigTest(MappedStringMappingTest):
    TEST_KEYS = [ "%d%s" % (i,k) for k in MappedStringMappingTest.TEST_KEYS for i in xrange(64) ]
    TEST_VALUES = [ v for v in MappedStringMappingTest.TEST_VALUES for i in xrange(64) ]

class MappedString32MappingBigTest(MappedString32MappingTest):
    TEST_KEYS = [ "%d%s" % (i,k) for k in MappedStringMappingTest.TEST_KEYS for i in xrange(64) ]
    TEST_VALUES = [ v for v in MappedStringMappingTest.TEST_VALUES for i in xrange(64) ]

class BsearchTest(unittest.TestCase):
    if mapped_struct._cythonized:
        SUPPORTED_DTYPES = [ numpy.uint32, numpy.int32, numpy.uint64, numpy.int64,
            numpy.double, numpy.single, numpy.float64, numpy.float32 ]

        UNSUPPORTED_DTYPES = [ numpy.uint16, numpy.int16, numpy.uint8, numpy.int8 ]
    else:
        SUPPORTED_DTYPES = [ numpy.uint32, numpy.int32, numpy.uint64, numpy.int64,
            numpy.double, numpy.single, numpy.float64, numpy.float32,
            numpy.uint16, numpy.int16, numpy.uint8, numpy.int8 ]

        UNSUPPORTED_DTYPES = []

    for dtype in SUPPORTED_DTYPES:
        def testBsearch(self, dtype=dtype):
            testarray = range(1,101)
            random.shuffle(testarray)
            a = numpy.array(testarray[:50], dtype)
            b = numpy.array([0] + testarray[50:] + range(101,103), dtype)
            a = numpy.sort(a)
            self.assertEqual(mapped_struct.bsearch(a, 0), 0)
            self.assertEqual(mapped_struct.bsearch(a, 101), len(a))
            self.assertEqual(mapped_struct.bsearch(a, 102), len(a))
            for x in a:
                ix = mapped_struct.bsearch(a, x)
                self.assertLess(ix, len(a))
                self.assertEqual(a[ix], x)
                self.assertTrue(mapped_struct.sorted_contains(a, x))
            for x in b:
                ix = mapped_struct.bsearch(a, x)
                self.assertTrue(ix >= len(a) or a[ix] != x)
                self.assertFalse(mapped_struct.sorted_contains(a, x))
        testBsearch.__name__ += dtype.__name__.title()
        locals()[testBsearch.__name__] = testBsearch
        del testBsearch
        del dtype

    for dtype in UNSUPPORTED_DTYPES:
        def testBsearchUnsupported(self, dtype=dtype):
            a = numpy.arange(50, dtype=dtype)
            for x in a:
                self.assertRaises(NotImplementedError, mapped_struct.bsearch, a, x)
        testBsearchUnsupported.__name__ += dtype.__name__.title()
        locals()[testBsearchUnsupported.__name__] = testBsearchUnsupported
        del testBsearchUnsupported
        del dtype

    def testBsearchDuplicates(self):
        a = numpy.array([1,1,2,2,3,4,4,5,6,6])
        self.assertEqual(0, mapped_struct.bsearch(a, 1))
        self.assertEqual(2, mapped_struct.bsearch(a, 2))
        self.assertEqual(5, mapped_struct.bsearch(a, 4))
        self.assertEqual(8, mapped_struct.bsearch(a, 6))

    def testBsearchEmpty(self):
        a = numpy.array([], dtype=numpy.uint32)
        self.assertEqual(0, mapped_struct.bsearch(a, 1))
        self.assertEqual(0, mapped_struct.bsearch(a, 2))
        self.assertEqual(0, mapped_struct.bsearch(a, 4))
        self.assertEqual(0, mapped_struct.bsearch(a, 6))

class MergeTest(unittest.TestCase):
    if mapped_struct._cythonized:
        SUPPORTED_DTYPES = [ numpy.uint32, numpy.int32, numpy.uint64, numpy.int64,
            numpy.double, numpy.single, numpy.float64, numpy.float32 ]

        UNSUPPORTED_DTYPES = [ numpy.uint16, numpy.int16, numpy.uint8, numpy.int8 ]
    else:
        SUPPORTED_DTYPES = [ numpy.uint32, numpy.int32, numpy.uint64, numpy.int64,
            numpy.double, numpy.single, numpy.float64, numpy.float32,
            numpy.uint16, numpy.int16, numpy.uint8, numpy.int8 ]

        UNSUPPORTED_DTYPES = []

    for dtype in SUPPORTED_DTYPES:
        def testMerge(self, dtype=dtype):
            testarray1 = range(1,101)
            testarray2 = range(5,106)
            a = numpy.empty((100,2), dtype=dtype)
            b = numpy.empty((100,2), dtype=dtype)
            merged = numpy.empty((200,2), dtype=dtype)
            incompatible1 = numpy.empty((200,3), dtype=dtype)
            incompatible2 = numpy.empty(200, dtype=dtype)
            a[:,0] = numpy.arange(1,101)
            a[:,1] = numpy.arange(2,102)
            b[:,0] = numpy.arange(5,105)
            b[:,1] = numpy.arange(6,106)
            ref = numpy.concatenate([a,b])
            ref = ref[numpy.argsort(ref[:,0])]
            self.assertEqual(mapped_struct.index_merge(a, b, merged), 200)
            self.assertTrue((merged == ref).all())
            self.assertRaises(ValueError, mapped_struct.index_merge, a, b, incompatible1)
            self.assertRaises(ValueError, mapped_struct.index_merge, a, incompatible1, merged)
            self.assertRaises(ValueError, mapped_struct.index_merge, a, b, incompatible2)
            self.assertRaises(ValueError, mapped_struct.index_merge, a, incompatible2, merged)
        testMerge.__name__ += dtype.__name__.title()
        locals()[testMerge.__name__] = testMerge
        del testMerge
        del dtype

    for dtype in UNSUPPORTED_DTYPES:
        def testMergeUnsupported(self, dtype=dtype):
            a = numpy.empty((50,2), dtype=dtype)
            dest = numpy.empty((100,2), dtype=dtype)
            self.assertRaises(NotImplementedError, mapped_struct.index_merge, a, a, dest)
        testMergeUnsupported.__name__ += dtype.__name__.title()
        locals()[testMergeUnsupported.__name__] = testMergeUnsupported
        del testMergeUnsupported
        del dtype

    def testRejectInPlace(self):
        a = numpy.empty(dtype=numpy.uint32, shape = [0,2])
        self.assertRaises(NotImplementedError, mapped_struct.index_merge, a, a, a)

    def testRejectOverlapping(self):
        x = numpy.empty(dtype=numpy.uint32, shape = [4,2])

        a = x[:1]
        b = x[:1]
        d = x
        self.assertRaises(NotImplementedError, mapped_struct.index_merge, a, b, d)

        a = x[:1]
        b = x[2:3]
        d = x[1:]
        self.assertRaises(NotImplementedError, mapped_struct.index_merge, a, b, d)

    def testMergeEmpty(self):
        a = numpy.empty(shape=[0,2], dtype=numpy.uint32)
        d = numpy.empty(shape=[1,2], dtype=numpy.uint32)
        self.assertEqual(0, mapped_struct.index_merge(a, a, d))

class IdMapperMergeTest(unittest.TestCase):
    NUMERIC_TEST_1 = [ (1,2), (3,4), (5,6) ]
    NUMERIC_TEST_2 = [ (2,3), (4,5), (6,7) ]
    NUMERIC_TEST_3 = [ (10,11), (12,13), (14,15) ]
    NUMERIC_TEST_4 = [ (10,12), (12,14), (14,16) ]

    STRING_TEST_1 = [ ('1',2), ('3',4), ('5',6) ]
    STRING_TEST_2 = [ ('2',3), ('4',5), ('6',7) ]
    STRING_TEST_3 = [ ('10',11), ('12',13), ('14',15) ]
    STRING_TEST_4 = [ ('10',12), ('12',14), ('14',16) ]

    def _testMerge(self, cls, part_data):
        parts = [ cls.build(seq) for seq in part_data ]
        merged = cls.merge(parts)
        all_items = set()
        for seq in part_data:
            all_items |= set(seq)
            for k,v in seq:
                self.assertEqual(merged[k], v)
        self.assertEqual(set(merged.items()), all_items)

    def _testMergeMulti(self, cls, part_data):
        parts = [ cls.build(seq) for seq in part_data ]
        merged = cls.merge(parts)
        all_items = set()
        for seq in part_data:
            all_items |= set(seq)
            for k,v in seq:
                self.assertIn(v, merged[k])

    def testMergeNumericIdMapper(self):
        self._testMerge(mapped_struct.NumericIdMapper,
            [self.NUMERIC_TEST_1, self.NUMERIC_TEST_2])

    def testMergeNumericIdMapper3(self):
        self._testMerge(mapped_struct.NumericIdMapper,
            [self.NUMERIC_TEST_1, self.NUMERIC_TEST_2, self.NUMERIC_TEST_3])

    def testMergeNumericId32Mapper(self):
        self._testMerge(mapped_struct.NumericId32Mapper,
            [self.NUMERIC_TEST_1, self.NUMERIC_TEST_2])

    def testMergeNumericId32Mapper3(self):
        self._testMerge(mapped_struct.NumericId32Mapper,
            [self.NUMERIC_TEST_1, self.NUMERIC_TEST_2, self.NUMERIC_TEST_3])

    def testMergeNumericIdMultiMapper(self):
        self._testMergeMulti(mapped_struct.NumericIdMultiMapper,
            [self.NUMERIC_TEST_1, self.NUMERIC_TEST_2, self.NUMERIC_TEST_3, self.NUMERIC_TEST_4])

    def testMergeNumericId32MultiMapper(self):
        self._testMergeMulti(mapped_struct.NumericId32MultiMapper,
            [self.NUMERIC_TEST_1, self.NUMERIC_TEST_2, self.NUMERIC_TEST_3, self.NUMERIC_TEST_4])

    def testMergeApproxStringIdMultiMapper(self):
        self._testMergeMulti(mapped_struct.ApproxStringIdMultiMapper,
            [self.STRING_TEST_1, self.STRING_TEST_2])

    def testMergeApproxStringIdMultiMapper4(self):
        self._testMergeMulti(mapped_struct.ApproxStringIdMultiMapper,
            [self.STRING_TEST_1, self.STRING_TEST_2, self.STRING_TEST_3, self.STRING_TEST_4])

    def testMergeApproxStringId32MultiMapper(self):
        self._testMergeMulti(mapped_struct.ApproxStringId32MultiMapper,
            [self.STRING_TEST_1, self.STRING_TEST_2])

    def testMergeApproxStringId32MultiMapper4(self):
        self._testMergeMulti(mapped_struct.ApproxStringId32MultiMapper,
            [self.STRING_TEST_1, self.STRING_TEST_2, self.STRING_TEST_3, self.STRING_TEST_4])

class FrozensetPackingTest(unittest.TestCase):
    def testUnpackOffBounds(self):
        b = buffer("")
        self.assertRaises(IndexError, mapped_struct.mapped_frozenset.unpack_from, b, 5)

    def testUnpackBeyondEnd(self):
        b = buffer("m")
        self.assertRaises(IndexError, mapped_struct.mapped_frozenset.unpack_from, b, 0)

    def testSingletons(self):
        a = bytearray(16)
        fs = frozenset()
        mapped_struct.mapped_frozenset.pack_into(fs, a, 0)
        self.assertIs(mapped_struct.mapped_frozenset.unpack_from(a, 0), fs)

<<<<<<< HEAD
class MappedDatetimePackingTest(unittest.TestCase):

    def testPack(self):
        buf = bytearray(12)
        now = datetime.now()

        mapped_datetime = mapped_struct.mapped_datetime
        size = mapped_datetime.pack_into(now, buf, 0)
        self.assertTrue(size > 0)

        unpacked_now = mapped_datetime.unpack_from(buf, 0)
        self.assertEquals(now, unpacked_now)

        # With offset
        mapped_datetime = mapped_struct.mapped_datetime
        self.assertEquals(mapped_datetime.pack_into(now, buf, 2), size + 2)

        unpacked_now = mapped_datetime.unpack_from(buf, 2)
        self.assertEquals(now, unpacked_now)

    def testPackOldDate(self):
        buf = bytearray(12)
        now = datetime(1900, 1, 1)

        mapped_datetime = mapped_struct.mapped_datetime
        size = mapped_datetime.pack_into(now, buf, 0)
        self.assertTrue(size > 0)

        unpacked_now = mapped_datetime.unpack_from(buf, 0)
        self.assertEquals(now, unpacked_now)

class MappedDecimalPackingTest(unittest.TestCase):

    TEST_CASES = [0, 100, -100, 123.456, -123.456]

    def assertPackOk(self, num):
        buf = bytearray(128)

        mapped_decimal = mapped_struct.mapped_decimal
        size = mapped_decimal.pack_into(num, buf, 0)
        self.assertTrue(size > 0)

        unpacked_num = mapped_decimal.unpack_from(buf, 0)
        self.assertEquals(str(num), str(unpacked_num))

    def testDecimal(self):
        for case in self.TEST_CASES:
            self.assertPackOk(Decimal(case))

    def testCDecimal(self):
        for case in self.TEST_CASES:
            self.assertPackOk(cDecimal(case))
=======
class BehavioralStruct(object):
    __slot_types__ = {
        'a' : int,
        'b' : float,
    }
    def somefunc(self):
        return 'someresult'

class CustomBasesTest(unittest.TestCase):
    Struct = BehavioralStruct

    def setUp(self):
        self.schema = mapped_struct.Schema.from_typed_slots(self.Struct)
        self.schema.set_proxy_bases((BehavioralStruct,))

    def testBehavior(self):
        x = self.Struct()
        dx = self.schema.unpack(self.schema.pack(x))
        self.assertIsInstance(dx, BehavioralStruct)
        self.assertEqual(dx.somefunc(), 'someresult')
>>>>>>> 6fc77c25
<|MERGE_RESOLUTION|>--- conflicted
+++ resolved
@@ -1179,7 +1179,6 @@
         mapped_struct.mapped_frozenset.pack_into(fs, a, 0)
         self.assertIs(mapped_struct.mapped_frozenset.unpack_from(a, 0), fs)
 
-<<<<<<< HEAD
 class MappedDatetimePackingTest(unittest.TestCase):
 
     def testPack(self):
@@ -1232,7 +1231,7 @@
     def testCDecimal(self):
         for case in self.TEST_CASES:
             self.assertPackOk(cDecimal(case))
-=======
+
 class BehavioralStruct(object):
     __slot_types__ = {
         'a' : int,
@@ -1252,5 +1251,4 @@
         x = self.Struct()
         dx = self.schema.unpack(self.schema.pack(x))
         self.assertIsInstance(dx, BehavioralStruct)
-        self.assertEqual(dx.somefunc(), 'someresult')
->>>>>>> 6fc77c25
+        self.assertEqual(dx.somefunc(), 'someresult')