--- conflicted
+++ resolved
@@ -404,14 +404,6 @@
 
 class mapped_frozenset(frozenset):
     @classmethod
-<<<<<<< HEAD
-    def pack_into(cls, obj, buf, offs, idmap = None, implicit_offs = 0, sort_fn=None):
-        all_int = 1
-        for x in obj:
-            if type(x) is not int:
-                all_int = 0
-                break
-=======
     @cython.locals(cbuf = 'unsigned char[:]', i=int, ix=int, offs=cython.longlong)
     def pack_into(cls, obj, buf, offs, idmap = None, implicit_offs = 0):
         if isinstance(obj, npndarray):
@@ -428,7 +420,6 @@
                 if type(x) is not int:
                     all_int = 0
                     break
->>>>>>> 93f0ab51
         if all_int:
             if isinstance(obj, npndarray):
                 maxval = int(obj.max())
@@ -481,12 +472,7 @@
                 return mapped_tuple.pack_into(tup, buf, offs, idmap, implicit_offs)
         else:
             # Same representation as a tuple of items, only backed in-memory by a frozenset
-<<<<<<< HEAD
-            tup = mapped_tuple(obj)
-            return tup.pack_into(tup, buf, offs, idmap, implicit_offs, sort_fn=sort_fn)
-=======
             return mapped_tuple.pack_into(obj, buf, offs, idmap, implicit_offs)
->>>>>>> 93f0ab51
 
     @classmethod
     @cython.locals(
@@ -544,13 +530,7 @@
         offs = cython.Py_ssize_t, implicit_offs = cython.Py_ssize_t, val_offs = cython.Py_ssize_t,
         i = cython.Py_ssize_t, iminval = cython.longlong, imaxval = cython.longlong)
     def pack_into(cls, obj, buf, offs, idmap = None, implicit_offs = 0,
-<<<<<<< HEAD
-            int = int, type = type, min = min, max = max, array = array.array, id = id, sort_fn=None):
-        all_int = 1
-        all_float = 1
-=======
-            array = array.array):
->>>>>>> 93f0ab51
+            int = int, type = type, min = min, max = max, array = array.array, id = id, array=array.array):
         baseoffs = offs
         objlen = len(obj)
         if isinstance(obj, npndarray):
@@ -646,25 +626,16 @@
                 buf[offs+1:offs+8] = '\xff\xff\xff\xff\xff\xff\xff'
                 buf[offs+8:offs+12] = _struct_l_Q.pack(objlen)
                 offs += 12
-<<<<<<< HEAD
-            a = array(dtype, obj if sort_fn is None else sort_fn(obj, False))
-=======
             if isinstance(obj, npndarray):
                 a = obj
             else:
                 a = array(dtype, obj)
->>>>>>> 93f0ab51
             abuf = buffer(a)
             buf[offs:offs+len(abuf)] = abuf
             offs += len(abuf)
             offs = (offs + 7) / 8 * 8
             return offs
         elif all_float:
-<<<<<<< HEAD
-            buf[offs] = 'd'
-            a = array('d', obj if sort_fn is None else sort_fn(obj, False))
-            buf[offs+1:offs+8] = struct.pack('<Q', objlen)[:7]
-=======
             if isinstance(obj, npndarray):
                 a = obj
                 # dtype already set when inspecting obj's dtype
@@ -672,7 +643,6 @@
                 a = array('d', obj)
                 buf[offs] = 'd'
             buf[offs+1:offs+8] = _struct_l_Q.pack(objlen)[:7]
->>>>>>> 93f0ab51
             offs += 8
             abuf = buffer(a)
             buf[offs:offs+len(abuf)] = abuf
@@ -700,10 +670,6 @@
             else:
                 widmap = None
 
-<<<<<<< HEAD
-            for i,x in enumerate(obj if sort_fn is None else sort_fn(obj, True)):
-                if x is not None:
-=======
             # Get a sense of whether we can use narrow pointers
             min_offs = max_offs = 0
             for i, x in enumerate(obj):
@@ -743,7 +709,6 @@
                     # Already done, was a hit on the idmap
                     continue
                 else:
->>>>>>> 93f0ab51
                     # these are wrapped objects, not plain objects, so make sure they have distinct xid
                     xid = wrapped_id(x)
                     if xid not in idmap:
