# -*- coding: utf-8 -*-
# cython: infer_types=True, profile=False, linetrace=False
# distutils: define_macros=CYTHON_TRACE=0
import struct
import array
import mmap
import numpy
import tempfile
import functools
import cPickle
import os
import sys
import xxhash
import itertools
import time
import zipfile
from datetime import timedelta, datetime, date
from decimal import Decimal

try:
    from cdecimal import Decimal as cDecimal
except:
    cDecimal = Decimal

from chorde.clients.inproc import Cache

import cython

npuint64 = cython.declare(object, numpy.uint64)
npint64 = cython.declare(object, numpy.int64)
npuint32 = cython.declare(object, numpy.uint32)
npint32 = cython.declare(object, numpy.int32)
npfloat64 = cython.declare(object, numpy.float64)
npfloat32 = cython.declare(object, numpy.float32)

if cython.compiled:
    # Compatibility fix for cython >= 0.23, which no longer supports "buffer" as a built-in type
    buffer = cython.declare(object, buffer)  # lint:ok
    from types import BufferType as buffer

assert Py_LT == 0
assert Py_LE == 1
assert Py_EQ == 2
assert Py_NE == 3
assert Py_GT == 4
assert Py_GE == 5

class ubyte(int):
    pass
uint8 = ubyte

class byte(int):
    pass
int8 = byte

class ushort(int):
    pass
uint16 = ushort

class short(int):
    pass
int16 = short

class int32(int):
    pass

class uint32(int):
    pass

class int64(int):
    pass

class uint64(int):
    pass

class float32(float):
    pass

class float64(float):
    pass
double = float64

@cython.cfunc
@cython.inline
def _likebuffer(buf):
    """
    Takes a buffer object as parameter and returns a writable object with buffer protocol.
    """
    if type(buf) is buffer or type(buf) is bytearray or type(buf) is bytes or isinstance(buf, bytes):
        return buf
    else:
        return buffer(buf)

@cython.inline
@cython.cfunc
def _likerobuffer(buf):
    """
    Takes a buffer object as parameter and returns a read-only object with buffer protocol.
    """
    if type(buf) is buffer or type(buf) is bytes or isinstance(buf, bytes):
        return buf
    else:
        return buffer(buf)

class mapped_frozenset(frozenset):
    @classmethod
    def pack_into(cls, obj, buf, offs, idmap = None, implicit_offs = 0):
        all_int = 1
        for x in obj:
            if type(x) is not int:
                all_int = 0
                break
        if all_int:
            maxval = max(obj) if obj else 0
            minval = min(obj) if obj else 0
            if 0 <= minval and maxval < 120:
                # inline bitmap
                buf[offs] = 'm'
                buf[offs+1:offs+8] = '\x00\x00\x00\x00\x00\x00\x00\x00'
                for x in obj:
                    buf[offs+1+x/8] |= 1 << (x & 7)
                offs += 8
                return offs
            else:
                # Else, same representation as a tuple of sorted items, only backed in-memory by a frozenset
                tup = mapped_tuple(sorted(obj))
                return tup.pack_into(tup, buf, offs, idmap, implicit_offs)
        else:
            # Same representation as a tuple of items, only backed in-memory by a frozenset
            tup = mapped_tuple(obj)
            return tup.pack_into(tup, buf, offs, idmap, implicit_offs)

    @classmethod
    @cython.locals(
        i=int, j=int, offs=cython.longlong,
        pybuf='Py_buffer', pbuf='const unsigned char *', b=cython.uchar)
    def unpack_from(cls, buf, offs, idmap = None):
        if cython.compiled:
            buf = _likebuffer(buf)
            PyObject_GetBuffer(buf, cython.address(pybuf), PyBUF_SIMPLE)  # lint:ok
            pbuf = cython.cast(cython.p_uchar, pybuf.buf)  # lint:ok
            if offs >= pybuf.len:
                PyBuffer_Release(cython.address(pybuf))  # lint
                raise IndexError("Offset out of range")
        else:
            pbuf = buf
        try:
            if pbuf[offs] == 'm':
                # inline bitmap
                if cython.compiled and offs+7 >= pybuf.len:
                    raise IndexError("Object spans beyond buffer end")
                rv = []
                for i in xrange(7):
                    b = ord(pbuf[offs+1+i])
                    if b:
                        for j in xrange(8):
                            if b & (1<<j):
                                rv.append(i*8+j)
                return frozenset(rv)
            else:
                # unpack a list, build a set from it
                return frozenset(mapped_list.unpack_from(buf, offs, idmap))
        finally:
            if cython.compiled:
                if type(buf) is buffer:
                    PyBuffer_Release(cython.address(pybuf))  # lint:ok

class mapped_tuple(tuple):
    @classmethod
    def pack_into(cls, obj, buf, offs, idmap = None, implicit_offs = 0,
            int = int, type = type, min = min, max = max, array = array.array, id = id):
        all_int = 1
        all_float = 1
        baseoffs = offs
        for x in obj:
            if type(x) is not int:
                all_int = 0
                break
        for x in obj:
            if type(x) is not float:
                all_float = 0
                break
        objlen = len(obj)
        if all_int:
            maxval = max(obj) if obj else 0
            minval = min(obj) if obj else 0
            if 0 <= minval and maxval <= 0xFF:
                # inline unsigned bytes
                buf[offs] = dtype = 'B'
            elif -0x80 <= maxval <= 0x7F:
                # inline signed bytes
                buf[offs] = dtype = 'b'
            elif 0 <= minval and maxval <= 0xFFFF:
                # inline unsigned shorts
                buf[offs] = dtype = 'H'
            elif -0x8000 <= maxval <= 0x7FFF:
                # inline signed shorts
                buf[offs] = dtype = 'h'
            elif 0 <= minval and maxval <= 0xFFFFFFFF:
                # inline unsigned ints
                buf[offs] = dtype = 'I'
            elif -0x80000000 <= maxval <= 0x7FFFFFFF:
                # inline signed ints
                buf[offs] = dtype = 'i'
            else:
                # inline sorted int64 list
                buf[offs] = 'q'
                dtype = 'l'
            if dtype == 'l':
                buf[offs+1:offs+8] = struct.pack('<Q', objlen)[:7]
                offs += 8
            elif objlen < 0xFFFFFF:
                buf[offs+1:offs+4] = struct.pack('<I', objlen)[:3]
                offs += 4
            else:
                buf[offs+1:offs+8] = '\xff\xff\xff\xff\xff\xff\xff'
                buf[offs+8:offs+12] = struct.pack('<Q', objlen)
                offs += 12
            a = array(dtype, obj)
            abuf = buffer(a)
            buf[offs:offs+len(abuf)] = abuf
            offs += len(abuf)
            offs = (offs + 7) / 8 * 8
            return offs
        elif all_float:
            buf[offs] = 'd'
            a = array('d', obj)
            buf[offs+1:offs+8] = struct.pack('<Q', objlen)[:7]
            offs += 8
            abuf = buffer(a)
            buf[offs:offs+len(abuf)] = abuf
            offs += len(abuf)
            offs = (offs + 7) / 8 * 8
            return offs
        else:
            # inline object tuple
            buf[offs] = 't'
            buf[offs+1:offs+8] = struct.pack('<Q', objlen)[:7]
            offs += 8

            # None will be represented with an offset of 1, which is an impossible offset
            # (it would point into this tuple's header, 0 would be the tuple itself so it's valid)
            indexoffs = offs
            index = array('l', [1]*len(obj))
            offs += len(buffer(index))

            if idmap is None:
                idmap = {}

            for i,x in enumerate(obj):
                if x is not None:
                    # these are wrapped objects, not plain objects, so make sure they have distinct xid
                    xid = id(x) | (0xFL << 64)
                    if xid not in idmap:
                        idmap[xid] = offs + implicit_offs
                        mx = mapped_object(x)
                        offs = mx.pack_into(mx, buf, offs, idmap, implicit_offs)
                    val_offs = idmap[xid]
                    index[i] = val_offs - baseoffs - implicit_offs

            # write index
            buf[indexoffs:indexoffs+len(buffer(index))] = buffer(index)

            return offs

    @classmethod
    def unpack_from(cls, buf, offs, idmap = None):
        if idmap is None:
            idmap = {}
        if offs in idmap:
            return idmap[offs]
        rv = idmap[offs] = tuple(mapped_list.unpack_from(buf, offs, idmap))
        return rv

class mapped_list(list):
    @classmethod
    def pack_into(cls, obj, buf, offs, idmap = None, implicit_offs = 0):
        # Same format as tuple, only different base type
        return mapped_tuple.pack_into(obj, buf, offs, idmap, implicit_offs)

    @classmethod
    def unpack_from(cls, buf, offs, idmap = None, array = array.array, itemsizes = {
                dtype : array.array(dtype, []).itemsize
                for dtype in ('B','b','H','h','I','i','l','d')
            } ):
        if idmap is None:
            idmap = {}
        if offs in idmap:
            return idmap[offs]

        baseoffs = offs
        buf = _likerobuffer(buf)
        dcode = buf[offs]
        if dcode in ('B','b','H','h','I','i'):
            dtype = dcode
            objlen, = struct.unpack('<I', buf[offs+1:offs+4] + '\x00')
            offs += 4
            if objlen == 0xFFFFFF:
                objlen = struct.unpack_from('<Q', buf, offs)
                offs += 8
            rv = cls(array(dtype, buf[offs:offs+itemsizes[dtype]*objlen]))
        elif dcode == 'q':
            dtype = 'l'
            objlen, = struct.unpack('<Q', buf[offs+1:offs+8] + '\x00')
            offs += 8
            rv = cls(array(dtype, buf[offs:offs+itemsizes[dtype]*objlen]))
        elif dcode == 'd':
            dtype = 'd'
            objlen, = struct.unpack('<Q', buf[offs+1:offs+8] + '\x00')
            offs += 8
            rv = cls(array(dtype, buf[offs:offs+itemsizes[dtype]*objlen]))
        elif dcode == 't':
            dtype = 'l'
            objlen, = struct.unpack('<Q', buf[offs+1:offs+8] + '\x00')
            offs += 8

            index = array(dtype, buf[offs:offs+itemsizes[dtype]*objlen])

            rv = idmap[baseoffs] = cls([None] * objlen)
            for i,ix in enumerate(index):
                if ix != 1:
                    absix = ix + baseoffs
                    if absix in idmap:
                        rv[i] = idmap[absix]
                    else:
                        rv[i] = idmap[absix] = mapped_object.unpack_from(buf, absix, idmap)
        else:
            raise ValueError("Inconsistent data, unknown type code %r" % (dcode,))
        return rv

class mapped_dict(dict):

    @classmethod
    def pack_into(cls, obj, buf, offs, idmap = None, implicit_offs = 0):
        keys = list(obj)
        values = [obj[k] for k in keys]
        return mapped_list.pack_into([keys, values], buf, offs, idmap, implicit_offs)

    @classmethod
    def unpack_from(cls, buf, offs, idmap = None):
        key, values = mapped_list.unpack_from(buf, offs, idmap)
        return cls(zip(key, values))

# @cython.ccall
# @cython.returns(cython.bint)
@cython.locals(_cmp = int)
@cython.optimize.use_switch(True)
def proxied_list_richcmp(a, b, op):

    if not islist(a) or not islist(b):
        if op == 2: # Py_EQ
            return False
        elif op == 3: # Py_NE
            return True
        else:
            raise NotImplementedError

    _cmp = proxied_list_cmp(a, b)
    if op == 2: # Py_EQ
        return _cmp == 0
    elif op == 3: # Py_NE
        return _cmp != 0
    elif op == 0: # Py_LT
        return _cmp < 0
    elif op == 1: # Py_LE
        return _cmp <= 0
    elif op == 4: # Py_GT
        return _cmp > 0
    elif op == 5: # op == Py_GE:
        return _cmp >= 0
    else:
        raise NotImplementedError

#@cython.ccall
#@cython.returns(int)
def proxied_list_cmp(a, b):

    alen = len(a)
    blen = len(b)

    if alen < blen:
        return -1
    elif alen > blen:
        return 1

    for i in xrange(alen):
        selfe = a[i]
        othere = b[i]

        if selfe < othere:
            return -1
        elif selfe > othere:
            return 1

    return 0

@cython.ccall
@cython.returns(cython.bint)
def islist(obj):
    return isinstance(obj, (tuple, list, proxied_list, proxied_tuple))

@cython.cclass
class proxied_list(object):

    cython.declare(
        buf = object,
        pybuf = 'Py_buffer',
        offs = cython.ulonglong,
    )

    if cython.compiled:
        def __del__(self):
            if self.pybuf.buf != cython.NULL:
                PyBuffer_Release(cython.address(self.pybuf))  # lint:ok

    @cython.ccall
    @cython.locals(dataoffs = cython.ulonglong, dcode = cython.char, pbuf = 'const char *',
        itemsize = cython.uchar, objlen = cython.ulonglong)
    def _metadata(self,
        itemsizes = dict([(dtype, array.array(dtype, []).itemsize) for dtype in ('B','b','H','h','I','i','l','d')])):

        if cython.compiled:
            # Cython version
            dataoffs = self.offs
            pbuf = cython.cast(cython.p_char, self.pybuf.buf)
            dcode = pbuf[dataoffs]

            if dcode in ('B','b','H','h','I','i'):

                objlen = cython.cast(cython.p_uint, pbuf + dataoffs)[0] >> 8
                dataoffs += 4

                if objlen == 0xFFFFFF:
                    objlen = cython.cast(cython.p_longlong, pbuf + dataoffs)[0]
                    dataoffs += 8

                if dcode in ('B', 'b'):
                    itemsize = 1
                elif dcode in ('H', 'h'):
                    itemsize = 2
                else:
                    itemsize = 4

                return dcode, objlen, itemsize, dataoffs, None

            elif dcode in ('q', 'd', 't'):
                objlen = cython.cast(cython.p_longlong, pbuf + dataoffs)[0] >> 8
                dataoffs += 8
                return dcode, objlen, 8, dataoffs, None

            else:
                raise ValueError("Inconsistent data, unknown type code %r" % (dcode,))

        else:
            # Python version
            dataoffs = self.offs
            buf = self.buf
            dcode = buf[dataoffs]

            if dcode in ('B','b','H','h','I','i'):
                objlen, = struct.unpack('<I', buf[dataoffs+1:dataoffs+4] + '\x00')
                dataoffs += 4
                if objlen == 0xFFFFFF:
                    objlen = struct.unpack_from('<Q', buf, dataoffs)
                    dataoffs += 8
                return dcode, objlen, itemsizes[dcode], dataoffs, struct.Struct(dcode)

            elif dcode == 'q':
                objlen, = struct.unpack('<Q', buf[dataoffs+1:dataoffs+8] + '\x00')
                dataoffs += 8
                return dcode, objlen, itemsizes['l'], dataoffs, struct.Struct('l')

            elif dcode == 'd':
                objlen, = struct.unpack('<Q', buf[dataoffs+1:dataoffs+8] + '\x00')
                dataoffs += 8
                return dcode, objlen, itemsizes['d'], dataoffs, struct.Struct('d')

            elif dcode == 't':
                objlen, = struct.unpack('<Q', buf[dataoffs+1:dataoffs+8] + '\x00')
                dataoffs += 8
                return dcode, objlen, itemsizes['l'], dataoffs, struct.Struct('l')

            else:
                raise ValueError("Inconsistent data, unknown type code %r" % (dcode,))

    @cython.locals(offs = cython.ulonglong, idmap = dict)
    def __init__(self, buf, offs, idmap = None):
        self.offs = offs
        self.buf = buf
        self._init()

    @cython.ccall
    def _init(self):
        if cython.compiled:
            self.pybuf.buf = cython.NULL
            PyObject_GetBuffer(self.buf, cython.address(self.pybuf), PyBUF_SIMPLE)  # lint:ok

        # Call metadata to check the object
        self._metadata()

    @classmethod
    def pack_into(cls, obj, buf, offs, idmap = None, implicit_offs = 0):
        # Same format as tuple, only different base type
        return mapped_tuple.pack_into(obj, buf, offs, idmap, implicit_offs)

    @classmethod
    def unpack_from(cls, buf, offs, idmap = None):

        if idmap is None:
            idmap = {}
        if offs in idmap:
            return idmap[offs]

        buf = _likerobuffer(buf)
        return cls(buf, offs, idmap)

    @cython.locals(obj_offs = cython.ulonglong, dcode = cython.char, index = cython.ulonglong, pindex = "unsigned long *", dataoffs = cython.ulonglong)
    def __getitem__(self, index):

        dcode, objlen, itemsize, dataoffs, _struct = self._metadata()

        if index >= objlen:
            raise IndexError

        if dcode == 't':
            if cython.compiled:
                pindex = cython.cast(cython.p_ulong, cython.cast(cython.p_uchar, self.pybuf.buf) + dataoffs)
                obj_offs = self.offs + pindex[index]
            else:
                index_offs = dataoffs + itemsize * int(index)
                obj_offs = self.offs + _struct.unpack(self.buf[index_offs:index_offs + itemsize])[0]
        else:
            obj_offs = dataoffs + itemsize * int(index)

        if dcode == 't':
            res = mapped_object.unpack_from(self.buf, obj_offs)
        elif cython.compiled:
            if dcode == 'B':
                res = cython.cast(cython.p_uchar,
                    cython.cast(cython.p_uchar, self.pybuf.buf) + obj_offs)[0]  # lint:ok
            elif dcode == 'b':
                res = cython.cast(cython.p_char,
                    cython.cast(cython.p_uchar, self.pybuf.buf) + obj_offs)[0]  # lint:ok
            elif dcode == 'H':
                res = cython.cast(cython.p_ushort,
                    cython.cast(cython.p_uchar, self.pybuf.buf) + obj_offs)[0]  # lint:ok
            elif dcode == 'h':
                res = cython.cast(cython.p_short,
                    cython.cast(cython.p_uchar, self.pybuf.buf) + obj_offs)[0]  # lint:ok
            elif dcode == 'I':
                res = cython.cast(cython.p_uint,
                    cython.cast(cython.p_uchar, self.pybuf.buf) + obj_offs)[0]  # lint:ok
            elif dcode == 'i':
                res = cython.cast(cython.p_int,
                    cython.cast(cython.p_uchar, self.pybuf.buf) + obj_offs)[0]  # lint:ok
            elif dcode == 'q':
                res = cython.cast(cython.p_longlong,
                    cython.cast(cython.p_uchar, self.pybuf.buf) + obj_offs)[0]  # lint:ok
            elif dcode == 'd':
                res = cython.cast(cython.p_double,
                    cython.cast(cython.p_uchar, self.pybuf.buf) + obj_offs)[0]  # lint:ok
            else:
                raise ValueError("Inconsistent data, unknown type code %r" % (dcode,))
        else:
            res = _struct.unpack(self.buf[obj_offs:obj_offs + itemsize])[0]

        return res

    @cython.locals(op = cython.char)
    def  __richcmp__(self, other, op):
        return proxied_list_richcmp(self, other, op)

    if not cython.compiled:
        def __cmp__(self, other):
            if not islist(other):
                raise NotImplementedError
            return proxied_list_cmp(self, other)

        def _ne(self, other):
            if not islist(other):
                return True
            return proxied_list_cmp(self, other) != 0

        def _eq(self, other):
            if not islist(other):
                return False
            return proxied_list_cmp(self, other) == 0

    @cython.ccall
    @cython.locals(offs = cython.ulonglong, dcode = cython.char, pbuf = 'const char *', objlen = cython.ulonglong)
    def _objlen(self):

        if cython.compiled:
            offs = self.offs
            pbuf = cython.cast(cython.p_char, self.pybuf.buf)
            dcode = pbuf[offs]

            if dcode in ('B','b','H','h','I','i'):
                objlen = cython.cast(cython.p_uint, pbuf + offs)[0] >> 8
                if objlen == 0xFFFFFF:
                    objlen = cython.cast(cython.p_longlong, pbuf + offs + 4)[0]

            elif dcode in ('q', 'd', 't'):
                objlen = cython.cast(cython.p_longlong, pbuf + offs)[0] >> 8

            else:
                raise ValueError("Inconsistent data, unknown type code %r" % (dcode,))

            return objlen
        else:
            offs = self.offs

            buf = self.buf
            dcode = buf[offs]

            if dcode in ('B','b','H','h','I','i'):
                objlen, = struct.unpack('<I', buf[offs+1:offs+4] + '\x00')
                if objlen == 0xFFFFFF:
                    objlen = struct.unpack_from('<Q', buf, offs + 4)

            elif dcode in ('q', 'd', 't'):
                objlen, = struct.unpack('<Q', buf[offs+1:offs+8] + '\x00')
            else:
                raise ValueError("Inconsistent data, unknown type code %r" % (dcode,))

            return objlen

    def __len__(self):
        return self._objlen()

    def __nonzero__(self):
        return len(self) > 0

    def __bool__(self):
        return len(self) > 0

    def __setitem__(self, index, value):
        raise AttributeError("Proxy objects are read-only")

    def __delitem__(self, index):
        raise AttributeError("Proxy objects are read-only")

    def __iter__(self):
        for i in xrange(len(self)):
            yield self[i]

    def __reversed__(self):
        l = len(self)
        if l > 0:
            for i in xrange(l - 1, -1, -1):
                yield self[i]

    def __contains__(self, item):
        for e in self:
            if e == item:
                return True
        return False

    def __repr__(self):
        return "proxied_list(%s)" % self

    def __str__(self):
        return "[%s]" % ",".join([str(x) for x in self])

if not cython.compiled:
    setattr(proxied_list, '__eq__', getattr(proxied_list, '_eq'))
    setattr(proxied_list, '__ne__', getattr(proxied_list, '_ne'))

is_cpython = cython.declare(cython.bint, sys.subversion[0] == 'CPython')

@cython.cclass
class proxied_tuple(proxied_list):

    cython.declare(
        _hash = cython.long,
    )

    def __init__(self, *args, **kwargs):
        super(proxied_tuple, self).__init__(*args, **kwargs)
        self._hash = -1

    @cython.locals(mult = cython.long, x = cython.long, y = cython.long, len_ = cython.Py_ssize_t, i = cython.Py_ssize_t)
    def __hash__(self):
        if self._hash == -1:
            if cython.compiled and is_cpython:
                # From Python 2.7 source code
                mult = 1000003
                x = 0x345678
                len_ = len(self)
                for i in xrange(len_):
                    len_ -= 1
                    y = hash(self[i])
                    x = (x ^ y) * mult;
                    mult += 82520 + len_ + len_;

                x += 97531
                if x == -1:
                    x = -2
                self._hash = x
            else:
                self._hash = hash(tuple(iter(self)))
        return self._hash

    @cython.locals(op = cython.char)
    def  __richcmp__(self, other, op):
        return proxied_list_richcmp(self, other, op)

    def __repr__(self):
        return "proxied_tuple(%s)" % self

    def __str__(self):
        return "(%s)" % ",".join([str(x) for x in self])
try:
    import lz4.block as lz4_block
except ImportError:
    import lz4 as lz4_block

lz4_decompress = cython.declare(object, lz4_block.decompress)
lz4_compress = cython.declare(object, lz4_block.compress)

MIN_COMPRESS_THRESHOLD = cython.declare(cython.size_t, 512)

if cython.compiled:
    @cython.inline
    @cython.cfunc
    @cython.returns(bytes)
    @cython.locals(
        offs = cython.longlong, buflen = 'Py_ssize_t', objlen = cython.size_t, rv = bytes,
        pbuf = 'const char *', obuf = 'const char *', compressed = cython.bint)
    def _unpack_bytes_from_cbuffer(pbuf, offs, buflen, idmap):
        if idmap is not None and offs in idmap:
            return idmap[offs]

        assert offs + cython.sizeof(cython.ushort) <= buflen
        obuf = pbuf
        pbuf += offs
        header = cython.cast('const _varstr_header *', pbuf)
        compressed = (header.shortlen & 0x8000) != 0
        if (header.shortlen & 0x7FFF) == 0x7FFF:
            assert offs + cython.sizeof('_varstr_header') <= buflen
            objlen = header.biglen
            pbuf += cython.sizeof('_varstr_header')
        else:
            objlen = header.shortlen & 0x7FFF
            pbuf += cython.sizeof(cython.ushort)
        # unconditional assert, for basic safety even when assertions are off
        # up to this point, garbage input can only cause segfaults, but here
        # they could cause huge memory allocations and DoS-type of issues
        if objlen > buflen:
            raise AssertionError
        assert (pbuf - obuf) + objlen <= buflen
        rv = PyBytes_FromStringAndSize(pbuf, objlen)  # lint:ok
        if compressed:
            rv = lz4_decompress(rv)

        if idmap is not None:
            idmap[offs] = rv
        return rv

    @cython.inline
    @cython.cfunc
    @cython.returns(cython.bint)
    @cython.locals(
        offs = cython.longlong, buflen = 'Py_ssize_t', objlen = cython.size_t, reflen = cython.size_t, rv = bytes,
        pbuf = 'const char *', obuf = 'const char *', refbuf = 'const char *', compressed = cython.bint)
    def _compare_bytes_from_cbuffer(refbuf, reflen, pbuf, offs, buflen):
        assert offs + cython.sizeof(cython.ushort) <= buflen
        obuf = pbuf
        pbuf += offs
        header = cython.cast('const _varstr_header *', pbuf)
        compressed = (header.shortlen & 0x8000) != 0
        if (header.shortlen & 0x7FFF) == 0x7FFF:
            assert offs + cython.sizeof('_varstr_header') <= buflen
            objlen = header.biglen
            pbuf += cython.sizeof('_varstr_header')
        else:
            objlen = header.shortlen & 0x7FFF
            pbuf += cython.sizeof(cython.ushort)
        if not compressed and objlen != reflen:
            return False
        # unconditional assert, for basic safety even when assertions are off
        # up to this point, garbage input can only cause segfaults, but here
        # they could cause huge memory allocations and DoS-type of issues
        if objlen > buflen:
            raise AssertionError
        assert (pbuf - obuf) + objlen <= buflen

        if not compressed:
            return memcmp(pbuf, refbuf, reflen) == 0 # lint:ok
        else:
            rv = PyBytes_FromStringAndSize(pbuf, objlen)  # lint:ok
            rv = lz4_decompress(rv)

            return reflen == len(rv) and memcmp(refbuf, cython.cast('const char *', rv), reflen) == 0 # lint:ok

@cython.cfunc
@cython.locals(
    offs = cython.longlong, objlen = cython.size_t,
    pbuf = 'const char *', pybuf='Py_buffer', compressed = cython.bint)
def _unpack_bytes_from_pybuffer(buf, offs, idmap):
    if idmap is not None and offs in idmap:
        return idmap[offs]

    if cython.compiled:
        try:
            buf = _likebuffer(buf)
            PyObject_GetBuffer(buf, cython.address(pybuf), PyBUF_SIMPLE)  # lint:ok
            rv = _unpack_bytes_from_cbuffer(cython.cast(cython.p_char, pybuf.buf), offs, pybuf.len, None)  # lint:ok
        finally:
            PyBuffer_Release(cython.address(pybuf))  # lint:ok
    else:
        hpacker = struct.Struct('=H')
        objlen = hpacker.unpack_from(buf, offs)[0]
        offs = int(offs)
        dataoffs = offs + hpacker.size
        compressed = (objlen & 0x8000) != 0
        if (objlen & 0x7FFF) == 0x7FFF:
            qpacker = struct.Struct('=HQ')
            objlen = qpacker.unpack_from(buf, offs)[1]
            dataoffs = offs + qpacker.size
        else:
            objlen = objlen & 0x7FFF
        rv = buffer(buf, dataoffs, objlen)
        if compressed:
            rv = lz4_decompress(rv)
        else:
            rv = bytes(rv)

    if idmap is not None:
        idmap[offs] = rv
    return rv

class mapped_bytes(bytes):
    @classmethod
    @cython.locals(
        offs = cython.longlong, implicit_offs = cython.longlong,
        objlen = cython.size_t, objcomplen = cython.size_t, obj = bytes, objcomp = bytes,
        pbuf = 'char *', pybuf='Py_buffer', compressed = cython.ushort)
    def pack_into(cls, obj, buf, offs, idmap = None, implicit_offs = 0):
        if idmap is not None:
            objid = id(obj)
            idmap[objid] = offs + implicit_offs
        objlen = len(obj)

        if objlen > MIN_COMPRESS_THRESHOLD:
            objcomp = lz4_compress(obj)
            objcomplen = len(objcomp)
            if objcomplen < (objlen - objlen/3):
                # Must get substantial compression to pay the price
                obj = objcomp
                objlen = objcomplen
                compressed = 0x8000
            else:
                compressed = 0
            del objcomp
        else:
            compressed = 0

        if (offs + 16 + len(obj)) > len(buf):
            raise struct.error('buffer too small')
        if cython.compiled:
            try:
                buf = _likebuffer(buf)
                PyObject_GetBuffer(buf, cython.address(pybuf), PyBUF_WRITABLE)  # lint:ok
                pbuf = cython.cast(cython.p_char, pybuf.buf) + offs  # lint:ok

                if objlen < 0x7FFF:
                    cython.cast('_varstr_header *', pbuf).shortlen = objlen | compressed
                    offs += cython.sizeof(cython.ushort)
                    pbuf += cython.sizeof(cython.ushort)
                else:
                    cython.cast('_varstr_header *', pbuf).shortlen = 0x7FFF | compressed
                    cython.cast('_varstr_header *', pbuf).biglen = objlen
                    offs += cython.sizeof('_varstr_header')
                    pbuf += cython.sizeof('_varstr_header')
                memcpy(pbuf, cython.cast(cython.p_char, obj), objlen)  # lint:ok
            finally:
                PyBuffer_Release(cython.address(pybuf))  # lint:ok
        else:
            if objlen < 0x7FFF:
                hpacker = struct.Struct('=H')
                hpacker.pack_into(buf, offs, objlen | compressed)
                offs += hpacker.size
            else:
                qpacker = struct.Struct('=HQ')
                qpacker.pack_into(buf, offs, 0x7FFF | compressed, objlen)
                offs += qpacker.size
            buf[offs:offs+objlen] = obj
        offs += objlen
        return offs

    @classmethod
    @cython.locals(
        offs = cython.longlong, objlen = cython.size_t,
        pbuf = 'const char *', pybuf='Py_buffer')
    def unpack_from(cls, buf, offs, idmap = None):
        return _unpack_bytes_from_pybuffer(buf, offs, idmap)
_mapped_bytes = cython.declare(object, mapped_bytes)

class mapped_unicode(unicode):
    @classmethod
    def pack_into(cls, obj, buf, offs, idmap = None, implicit_offs = 0):
        if idmap is not None:
            objid = id(obj)
            idmap[objid] = offs + implicit_offs

        return mapped_bytes.pack_into(obj.encode("utf8"), buf, offs, None, implicit_offs)

    @classmethod
    def unpack_from(cls, buf, offs, idmap = None):
        if idmap is not None and offs in idmap:
            return idmap[offs]

        rv = mapped_bytes.unpack_from(buf, offs).decode("utf8")
        if idmap is not None:
            idmap[offs] = rv
        return rv

class mapped_decimal(Decimal):
    @classmethod
    @cython.locals(offs = cython.longlong, implicit_offs = cython.longlong, exponent = cython.longlong, sign = cython.uchar)
    def pack_into(cls, obj, buf, offs, idmap = None, implicit_offs = 0, packer = struct.Struct('=q')):
        if idmap is not None:
            objid = id(obj)
            idmap[objid] = offs + implicit_offs

        if not isinstance(obj, (Decimal, cDecimal)):
            obj = cDecimal(obj)

        sign, digits, exponent = obj.as_tuple()
        packer.pack_into(buf, offs, (exponent << 1) | sign)
        offs += packer.size

        return mapped_tuple.pack_into(digits, buf, offs, idmap, implicit_offs)

    @classmethod
    @cython.locals(offs = cython.longlong, exponent = cython.longlong, sign = cython.uchar)
    def unpack_from(cls, buf, offs, idmap = None, packer = struct.Struct('=q')):
        if idmap is not None and offs in idmap:
            return idmap[offs]

        exponent, = packer.unpack_from(buf, offs)
        sign = exponent & 0x1

        digits = mapped_tuple.unpack_from(buf, offs + packer.size, idmap)
        rv = cDecimal((sign, digits, exponent >> 1))

        if idmap is not None:
            idmap[offs] = rv
        return rv

class mapped_datetime(datetime):
    @classmethod
    @cython.locals(offs = cython.longlong, implicit_offs = cython.longlong, timestamp = cython.longlong)
    def pack_into(cls, obj, buf, offs, idmap = None, implicit_offs = 0, packer = struct.Struct('=q')):
        if idmap is not None:
            objid = id(obj)
            idmap[objid] = offs + implicit_offs

        timestamp = int(time.mktime(obj.timetuple()))
        packer.pack_into(buf, offs, (timestamp << 20) + obj.microsecond)

        return offs + packer.size

    @classmethod
    @cython.locals(offs = cython.longlong, timestamp = cython.longlong, microseconds = cython.ulong)
    def unpack_from(cls, buf, offs, idmap = None, packer = struct.Struct('=q')):
        if idmap is not None and offs in idmap:
            return idmap[offs]

        timestamp, = packer.unpack_from(buf, offs)
        microseconds = timestamp & 0xFFFFF
        rv =  datetime.fromtimestamp(timestamp >> 20) + timedelta(microseconds=microseconds)

        if idmap is not None:
            idmap[offs] = rv
        return rv

class mapped_date(date):
    @classmethod
    @cython.locals(offs = cython.longlong, implicit_offs = cython.longlong, timestamp = cython.longlong)
    def pack_into(cls, obj, buf, offs, idmap = None, implicit_offs = 0, packer = struct.Struct('=q')):
        if idmap is not None:
            objid = id(obj)
            idmap[objid] = offs + implicit_offs

        timestamp = int(time.mktime(obj.timetuple()))
        packer.pack_into(buf, offs, timestamp)

        return offs + packer.size

    @classmethod
    @cython.locals(offs = cython.longlong, timestamp = cython.longlong)
    def unpack_from(cls, buf, offs, idmap = None, packer = struct.Struct('=q')):
        if idmap is not None and offs in idmap:
            return idmap[offs]

        timestamp, = packer.unpack_from(buf, offs)
        rv =  date.fromtimestamp(timestamp)

        if idmap is not None:
            idmap[offs] = rv
        return rv

class mapped_object(object):
    __slots__ = ('value', 'typecode')

    TYPE_CODES = {
        uint8 : 'B',
        int8 : 'b',
        uint16 : 'H',
        int16 : 'h',
        uint32 : 'I',
        int32 : 'i',
        uint64 : 'Q',
        int64 : 'q',
        float64 : 'd',
        float32 : 'f',
        bool : 'T',

        mapped_frozenset : 'Z',
        mapped_tuple : 't',
        mapped_list : 'e',
        mapped_unicode : 'u',
<<<<<<< HEAD
        mapped_dict : 'm',

        proxied_list: 'E',
        proxied_tuple: 'V',

        mapped_datetime : 'z',
=======
        mapped_bytes : 's',
        mapped_datetime : 'v',
        mapped_date : 'V',
>>>>>>> 6066c80e
        mapped_decimal : 'F',

        int : 'q',
        long : 'q',
        float : 'd',
        str : 's',
        unicode : 'u',
        datetime : 'v',
        date : 'V',
        Decimal : 'F',
        cDecimal : 'F',
    }

    def p(s):
        return s, (s.size + 7) / 8 * 8 - s.size

    CODE_PACKER = p(struct.Struct('=c'))
    PACKERS = {
        'B' : p(struct.Struct('=cB')),
        'b' : p(struct.Struct('=cb')),
        'H' : p(struct.Struct('=cH')),
        'h' : p(struct.Struct('=ch')),
        'I' : p(struct.Struct('=cI')),
        'i' : p(struct.Struct('=ci')),
        'Q' : p(struct.Struct('=cQ')),
        'q' : p(struct.Struct('=cq')),
        'd' : p(struct.Struct('=cd')),
        'f' : p(struct.Struct('=cf')),
        'T' : p(struct.Struct('=c?')),
    }
    OBJ_PACKERS = {
        'Z' : (mapped_frozenset.pack_into, mapped_frozenset.unpack_from, mapped_frozenset),
        't' : (mapped_tuple.pack_into, mapped_tuple.unpack_from, mapped_tuple),
        'e' : (mapped_list.pack_into, mapped_list.unpack_from, mapped_list),
        's' : (mapped_bytes.pack_into, mapped_bytes.unpack_from, mapped_bytes),
        'u' : (mapped_unicode.pack_into, mapped_unicode.unpack_from, mapped_unicode),
<<<<<<< HEAD
        'm' : (mapped_dict.pack_into, mapped_dict.unpack_from, mapped_dict),

        'V' : (proxied_tuple.pack_into, proxied_tuple.unpack_from, proxied_tuple),
        'E' : (proxied_list.pack_into, proxied_list.unpack_from, proxied_list),
        'z' : (mapped_datetime.pack_into, mapped_datetime.unpack_from, mapped_datetime),
=======
        'v' : (mapped_datetime.pack_into, mapped_datetime.unpack_from, mapped_datetime),
        'V' : (mapped_date.pack_into, mapped_date.unpack_from, mapped_date),
>>>>>>> 6066c80e
        'F' : (mapped_decimal.pack_into, mapped_decimal.unpack_from, mapped_decimal),
    }

    del p

    @classmethod
    def pack_into(cls, obj, buf, offs, idmap = None, implicit_offs = 0):
        if not isinstance(obj, cls):
            obj = cls(obj)
        typecode = obj.typecode
        endp = offs
        if typecode in cls.PACKERS:
            packer, padding = cls.PACKERS[typecode]
            packer.pack_into(buf, offs, typecode, obj.value)
            endp += packer.size + padding
        elif typecode in cls.OBJ_PACKERS:
            cpacker, cpadding = cls.CODE_PACKER
            cpacker.pack_into(buf, offs, typecode)
            endp += cpacker.size + cpadding
            packer = cls.OBJ_PACKERS[typecode][0]
            endp = packer(obj.value, buf, endp, idmap, implicit_offs)
        else:
            raise TypeError("Unsupported type")
        return endp

    @classmethod
    def unpack_from(cls, buf, offs, idmap = None):
        cpacker, cpadding = cls.CODE_PACKER
        typecode, = cpacker.unpack_from(buf, offs)
        if typecode in cls.PACKERS:
            packer, padding = cls.PACKERS[typecode]
            typecode, value = packer.unpack_from(buf, offs)
            return value
        elif typecode in cls.OBJ_PACKERS:
            offs += cpacker.size + cpadding
            unpacker = cls.OBJ_PACKERS[typecode][1]
            return unpacker(buf, offs, idmap)
        else:
            raise ValueError("Inconsistent data")

    @classmethod
    def register_schema(cls, typ, schema, typecode):
        if typecode is not None and typ in cls.TYPE_CODES:
            if cls.TYPE_CODES[typ] != typecode or cls.OBJ_PACKERS[typecode][2].schema is not schema:
                raise ValueError("Registering different types with same typecode %r: %r" % (cls.TYPE_CODES[typ], typ))
            return cls.OBJ_PACKERS[typecode][2]

        if isinstance(typ, mapped_object_with_schema):
            packable = typ
        else:
            packable = mapped_object_with_schema(schema)
        class SchemaBufferProxyProperty(GenericBufferProxyProperty):
            typ = packable
        if typecode is not None:
            cls.TYPE_CODES[typ] = typecode
            cls.TYPE_CODES[packable] = typecode
            cls.OBJ_PACKERS[typecode] = (packable.pack_into, packable.unpack_from, packable)
        TYPES[typ] = packable
        TYPES[packable] = packable
        PROXY_TYPES[typ] = SchemaBufferProxyProperty
        PROXY_TYPES[packable] = SchemaBufferProxyProperty
        return packable

    def __init__(self, value = None, typ = None, TYPE_CODES = TYPE_CODES):
        if value is None:
            self.typecode = None
            self.value = None
        else:
            if typ is None:
                typ = type(value)
            typ = TYPES.get(typ, typ)
            self.typecode = TYPE_CODES[typ]
            self.value = value
mapped_object.TYPE_CODES[mapped_object] = 'o'
mapped_object.OBJ_PACKERS['o'] = (mapped_object.pack_into, mapped_object.unpack_from, mapped_object)

VARIABLE_TYPES = {
    frozenset : mapped_frozenset,
    tuple : mapped_tuple,
    list : mapped_list,
    dict : mapped_dict,
    str : mapped_bytes,
    unicode : mapped_unicode,
    bytes : mapped_bytes,
    object : mapped_object,
    datetime : mapped_datetime,
    date : mapped_date,
    Decimal : mapped_decimal,
    cDecimal : mapped_decimal,
}

FIXED_TYPES = {
    ubyte : 'B',
    uint8 : 'B',
    byte : 'b',
    int8 : 'b',
    short : 'h',
    int16 : 'h',
    ushort : 'H',
    uint16 : 'H',
    uint32 : 'I',
    int32 : 'i',
    uint64 : 'Q',
    int64 : 'q',
    int : 'q',
    long : 'q',
    float : 'd',
    float32 : 'f',
    float64 : 'd',
    bool : '?',
}

t = None
TYPES = {
    t : t
    for t in FIXED_TYPES
}
TYPES.update(VARIABLE_TYPES)
TYPES.update({
    v : v
    for v in VARIABLE_TYPES.itervalues()
})
del t

@cython.cclass
class BufferProxyObject(object):
    cython.declare(
        buf = object,
        idmap = object,
        pybuf = 'Py_buffer',
        offs = cython.ulonglong,
        none_bitmap = cython.ulonglong
    )

    @cython.locals(offs = cython.ulonglong, none_bitmap = cython.ulonglong)
    def __init__(self, buf, offs, none_bitmap, idmap = None):
        if cython.compiled:
            self.pybuf.buf = cython.NULL
        self._init(buf, offs, none_bitmap, idmap)

    @cython.ccall
    @cython.locals(offs = cython.ulonglong, none_bitmap = cython.ulonglong)
    def _init(self, buf, offs, none_bitmap, idmap):
        if cython.compiled:
            if self.pybuf.buf == cython.NULL:
                PyBuffer_Release(cython.address(self.pybuf))  # lint:ok

        self.buf = buf
        self.idmap = idmap
        self.offs = offs
        self.none_bitmap = none_bitmap

        if cython.compiled:
            PyObject_GetBuffer(buf, cython.address(self.pybuf), PyBUF_SIMPLE)  # lint:ok

    @cython.ccall
    @cython.locals(offs = cython.ulonglong, none_bitmap = cython.ulonglong)
    def _reset(self, offs, none_bitmap, idmap):
        self.offs = offs
        self.none_bitmap = none_bitmap
        self.idmap = idmap

    if cython.compiled:
        def __del__(self):
            if self.buf is not None:
                PyBuffer_Release(cython.address(self.pybuf))  # lint:ok
                self.buf = None

@cython.cclass
class BaseBufferProxyProperty(object):
    cython.declare(offs = cython.ulonglong, mask = cython.ulonglong)

    def __init__(self, offs, mask):
        self.offs = offs
        self.mask = mask

    def __set__(self, obj, value):
        raise AttributeError("Proxy objects are read-only")

    def __delete__(self, obj):
        raise AttributeError("Proxy objects are read-only")

@cython.cclass
class BoolBufferProxyProperty(BaseBufferProxyProperty):
    stride = cython.sizeof(cython.uchar) if cython.compiled else struct.Struct('B').size

    @cython.locals(obj = BufferProxyObject)
    def __get__(self, obj, klass):
        if obj is None:
            return self
        elif obj.none_bitmap & self.mask:
            return None
        if cython.compiled:
            assert (obj.offs + self.offs + cython.sizeof(cython.uchar)) <= obj.pybuf.len  # lint:ok
            return cython.cast(cython.bint, cython.cast(cython.p_uchar,
                cython.cast(cython.p_uchar, obj.pybuf.buf) + obj.offs + self.offs)[0])  # lint:ok
        else:
            return struct.unpack_from('B', obj.buf, obj.offs + self.offs)[0]

@cython.cclass
class UByteBufferProxyProperty(BaseBufferProxyProperty):
    stride = cython.sizeof(cython.uchar) if cython.compiled else struct.Struct('B').size

    @cython.locals(obj = BufferProxyObject)
    def __get__(self, obj, klass):
        if obj is None:
            return self
        elif obj.none_bitmap & self.mask:
            return None
        if cython.compiled:
            assert (obj.offs + self.offs + cython.sizeof(cython.uchar)) <= obj.pybuf.len  # lint:ok
            return cython.cast(cython.p_uchar,
                cython.cast(cython.p_uchar, obj.pybuf.buf) + obj.offs + self.offs)[0]  # lint:ok
        else:
            return struct.unpack_from('B', obj.buf, obj.offs + self.offs)[0]

@cython.cclass
class ByteBufferProxyProperty(BaseBufferProxyProperty):
    stride = cython.sizeof(cython.char) if cython.compiled else struct.Struct('b').size

    @cython.locals(obj = BufferProxyObject)
    def __get__(self, obj, klass):
        if obj is None:
            return self
        elif obj.none_bitmap & self.mask:
            return None
        if cython.compiled:
            assert (obj.offs + self.offs + cython.sizeof(cython.char)) <= obj.pybuf.len  # lint:ok
            return cython.cast(cython.p_char,
                cython.cast(cython.p_uchar, obj.pybuf.buf) + obj.offs + self.offs)[0]  # lint:ok
        else:
            return struct.unpack_from('b', obj.buf, obj.offs + self.offs)[0]

@cython.cclass
class UShortBufferProxyProperty(BaseBufferProxyProperty):
    stride = cython.sizeof(cython.ushort) if cython.compiled else struct.Struct('H').size

    @cython.locals(obj = BufferProxyObject)
    def __get__(self, obj, klass):
        if obj is None:
            return self
        elif obj.none_bitmap & self.mask:
            return None
        if cython.compiled:
            assert (obj.offs + self.offs + cython.sizeof(cython.ushort)) <= obj.pybuf.len  # lint:ok
            return cython.cast(cython.p_ushort,
                cython.cast(cython.p_uchar, obj.pybuf.buf) + obj.offs + self.offs)[0]  # lint:ok
        else:
            return struct.unpack_from('H', obj.buf, obj.offs + self.offs)[0]

@cython.cclass
class ShortBufferProxyProperty(BaseBufferProxyProperty):
    stride = cython.sizeof(cython.short) if cython.compiled else struct.Struct('h').size

    @cython.locals(obj = BufferProxyObject)
    def __get__(self, obj, klass):
        if obj is None:
            return self
        elif obj.none_bitmap & self.mask:
            return None
        if cython.compiled:
            assert (obj.offs + self.offs + cython.sizeof(cython.short)) <= obj.pybuf.len  # lint:ok
            return cython.cast(cython.p_short,
                cython.cast(cython.p_uchar, obj.pybuf.buf) + obj.offs + self.offs)[0]  # lint:ok
        else:
            return struct.unpack_from('h', obj.buf, obj.offs + self.offs)[0]

@cython.cclass
class UIntBufferProxyProperty(BaseBufferProxyProperty):
    stride = cython.sizeof(cython.uint) if cython.compiled else struct.Struct('I').size

    @cython.locals(obj = BufferProxyObject)
    def __get__(self, obj, klass):
        if obj is None:
            return self
        elif obj.none_bitmap & self.mask:
            return None
        if cython.compiled:
            assert (obj.offs + self.offs + cython.sizeof(cython.uint)) <= obj.pybuf.len  # lint:ok
            return cython.cast(cython.p_uint,
                cython.cast(cython.p_uchar, obj.pybuf.buf) + obj.offs + self.offs)[0]  # lint:ok
        else:
            return struct.unpack_from('I', obj.buf, obj.offs + self.offs)[0]

@cython.cclass
class IntBufferProxyProperty(BaseBufferProxyProperty):
    stride = cython.sizeof(cython.int) if cython.compiled else struct.Struct('i').size

    @cython.locals(obj = BufferProxyObject)
    def __get__(self, obj, klass):
        if obj is None:
            return self
        elif obj.none_bitmap & self.mask:
            return None
        if cython.compiled:
            assert (obj.offs + self.offs + cython.sizeof(cython.int)) <= obj.pybuf.len  # lint:ok
            return cython.cast(cython.p_int,
                cython.cast(cython.p_uchar, obj.pybuf.buf) + obj.offs + self.offs)[0]  # lint:ok
        else:
            return struct.unpack_from('i', obj.buf, obj.offs + self.offs)[0]

@cython.cclass
class ULongBufferProxyProperty(BaseBufferProxyProperty):
    stride = cython.sizeof(cython.ulonglong) if cython.compiled else struct.Struct('Q').size

    @cython.locals(obj = BufferProxyObject)
    def __get__(self, obj, klass):
        if obj is None:
            return self
        elif obj.none_bitmap & self.mask:
            return None
        if cython.compiled:
            assert (obj.offs + self.offs + cython.sizeof(cython.ulong)) <= obj.pybuf.len  # lint:ok
            return cython.cast(cython.p_ulonglong,
                cython.cast(cython.p_uchar, obj.pybuf.buf) + obj.offs + self.offs)[0]  # lint:ok
        else:
            return struct.unpack_from('Q', obj.buf, obj.offs + self.offs)[0]

@cython.cclass
class LongBufferProxyProperty(BaseBufferProxyProperty):
    stride = cython.sizeof(cython.longlong) if cython.compiled else struct.Struct('q').size

    @cython.locals(obj = BufferProxyObject)
    def __get__(self, obj, klass):
        if obj is None:
            return self
        elif obj.none_bitmap & self.mask:
            return None
        if cython.compiled:
            assert (obj.offs + self.offs + cython.sizeof(cython.long)) <= obj.pybuf.len  # lint:ok
            return cython.cast(cython.p_longlong,
                cython.cast(cython.p_uchar, obj.pybuf.buf) + obj.offs + self.offs)[0]  # lint:ok
        else:
            return struct.unpack_from('q', obj.buf, obj.offs + self.offs)[0]

@cython.cclass
class DoubleBufferProxyProperty(BaseBufferProxyProperty):
    stride = cython.sizeof(cython.double) if cython.compiled else struct.Struct('d').size

    @cython.locals(obj = BufferProxyObject)
    def __get__(self, obj, klass):
        if obj is None:
            return self
        elif obj.none_bitmap & self.mask:
            return None
        if cython.compiled:
            assert (obj.offs + self.offs + cython.sizeof(cython.double)) <= obj.pybuf.len  # lint:ok
            return cython.cast(cython.p_double,
                cython.cast(cython.p_uchar, obj.pybuf.buf) + obj.offs + self.offs)[0]  # lint:ok
        else:
            return struct.unpack_from('d', obj.buf, obj.offs + self.offs)[0]

@cython.cclass
class FloatBufferProxyProperty(BaseBufferProxyProperty):
    stride = cython.sizeof(cython.float) if cython.compiled else struct.Struct('f').size

    @cython.locals(obj = BufferProxyObject)
    def __get__(self, obj, klass):
        if obj is None:
            return self
        elif obj.none_bitmap & self.mask:
            return None
        if cython.compiled:
            assert (obj.offs + self.offs + cython.sizeof(cython.float)) <= obj.pybuf.len  # lint:ok
            return cython.cast(cython.p_float,
                cython.cast(cython.p_uchar, obj.pybuf.buf) + obj.offs + self.offs)[0]  # lint:ok
        else:
            return struct.unpack_from('f', obj.buf, obj.offs + self.offs)[0]

@cython.cclass
class BytesBufferProxyProperty(BaseBufferProxyProperty):
    stride = cython.sizeof(cython.longlong) if cython.compiled else struct.Struct('q').size

    @cython.locals(obj = BufferProxyObject, offs = cython.ulonglong, buflen = cython.ulonglong, pybuf = 'Py_buffer*',
        poffs = object)
    def __get__(self, obj, klass):
        if obj is None:
            return self
        elif obj.none_bitmap & self.mask:
            return None
        if cython.compiled:
            pybuf = cython.address(obj.pybuf)
            buflen = pybuf.len
            assert (obj.offs + self.offs + cython.sizeof(cython.longlong)) <= buflen
            offs = obj.offs + cython.cast(cython.p_longlong,
                cython.cast(cython.p_uchar, pybuf.buf) + obj.offs + self.offs)[0]
            assert offs + cython.sizeof(cython.ushort) <= buflen
            if obj.idmap is not None:
                poffs = offs # python version of offs
                rv = obj.idmap.get(poffs)
                if rv is not None:
                    return rv
            rv = _unpack_bytes_from_cbuffer(cython.cast(cython.p_char, pybuf.buf), offs, buflen, None)
        else:
            offs = obj.offs + struct.unpack_from('q', obj.buf, obj.offs + self.offs)[0]
            if obj.idmap is not None:
                poffs = offs
                if poffs in obj.idmap:
                    return obj.idmap[poffs]
            rv = mapped_bytes.unpack_from(obj.buf, offs)
        if obj.idmap is not None:
            obj.idmap[poffs] = rv
        return rv

@cython.cclass
class UnicodeBufferProxyProperty(BaseBufferProxyProperty):
    stride = cython.sizeof(cython.longlong) if cython.compiled else struct.Struct('q').size

    @cython.locals(obj = BufferProxyObject, offs = cython.ulonglong, buflen = cython.ulonglong, pybuf = 'Py_buffer*',
        poffs = object)
    def __get__(self, obj, klass):
        if obj is None:
            return self
        elif obj.none_bitmap & self.mask:
            return None
        if cython.compiled:
            pybuf = cython.address(obj.pybuf)
            buflen = pybuf.len
            assert (obj.offs + self.offs + cython.sizeof(cython.longlong)) <= buflen
            offs = obj.offs + cython.cast(cython.p_longlong,
                cython.cast(cython.p_uchar, pybuf.buf) + obj.offs + self.offs)[0]
            assert offs + cython.sizeof(cython.ushort) <= buflen
            if obj.idmap is not None:
                poffs = offs # python version of offs
                rv = obj.idmap.get(poffs)
                if rv is not None:
                    return rv
            rv = _unpack_bytes_from_cbuffer(cython.cast(cython.p_char, pybuf.buf), offs, buflen, None).decode("utf8")
        else:
            offs = obj.offs + struct.unpack_from('q', obj.buf, obj.offs + self.offs)[0]
            if obj.idmap is not None:
                poffs = offs # python version of offs
                rv = obj.idmap.get(poffs)
                if rv is not None:
                    return rv
            rv = mapped_unicode.unpack_from(obj.buf, offs)
        if obj.idmap is not None:
            obj.idmap[poffs] = rv
        return rv

@cython.cclass
class MissingBufferProxyProperty(BaseBufferProxyProperty):
    stride = cython.sizeof(cython.longlong) if cython.compiled else struct.Struct('q').size

    @cython.locals(obj = BufferProxyObject)
    def __get__(self, obj, klass):
        if obj is None:
            return self
        elif obj.none_bitmap & self.mask:
            return None
        else:
            raise AttributeError

@cython.cclass
class GenericBufferProxyProperty(BaseBufferProxyProperty):
    stride = cython.sizeof(cython.longlong) if cython.compiled else struct.Struct('q').size

    @cython.locals(obj = BufferProxyObject, offs = cython.ulonglong, buflen = cython.ulonglong, pybuf = 'Py_buffer*',
        poffs = object)
    def __get__(self, obj, klass):
        if obj is None:
            return self
        elif obj.none_bitmap & self.mask:
            return None
        if cython.compiled:
            pybuf = cython.address(obj.pybuf)
            buflen = pybuf.len
            assert (obj.offs + self.offs + cython.sizeof(cython.longlong)) <= buflen
            offs = obj.offs + cython.cast(cython.p_longlong,
                cython.cast(cython.p_uchar, pybuf.buf) + obj.offs + self.offs)[0]
            if obj.idmap is not None:
                poffs = offs # python version of offs
                rv = obj.idmap.get(poffs, poffs) # idmap cannot possibly hold "poffs" for that offset
                if rv is not poffs:
                    return rv
            assert offs + cython.sizeof(cython.ushort) <= buflen
        else:
            poffs = offs = obj.offs + struct.unpack_from('q', obj.buf, obj.offs + self.offs)[0]
        rv = self.typ.unpack_from(obj.buf, offs)
        if obj.idmap is not None:
            obj.idmap[poffs] = rv
        return rv

@cython.cclass
class FrozensetBufferProxyProperty(GenericBufferProxyProperty):
    typ = mapped_frozenset

@cython.cclass
class DictBufferProxyProperty(GenericBufferProxyProperty):
    typ = mapped_dict

@cython.cclass
class DatetimeBufferProxyProperty(GenericBufferProxyProperty):
    typ = mapped_datetime

@cython.cclass
class DateBufferProxyProperty(GenericBufferProxyProperty):
    typ = mapped_date

@cython.cclass
class DecimalBufferProxyProperty(GenericBufferProxyProperty):
    typ = mapped_decimal

@cython.cclass
class TupleBufferProxyProperty(GenericBufferProxyProperty):
    typ = mapped_tuple

@cython.cclass
class ListBufferProxyProperty(GenericBufferProxyProperty):
    typ = mapped_list

@cython.cclass
class ProxiedTupleBufferProxyProperty(GenericBufferProxyProperty):
    typ = proxied_tuple

@cython.cclass
class ProxiedListBufferProxyProperty(GenericBufferProxyProperty):
    typ = proxied_list

@cython.cclass
class ObjectBufferProxyProperty(GenericBufferProxyProperty):
    typ = mapped_object

PROXY_TYPES = {
    uint8 : UByteBufferProxyProperty,
    int8 : ByteBufferProxyProperty,
    uint16 : UShortBufferProxyProperty,
    int16 : ShortBufferProxyProperty,
    uint32 : UIntBufferProxyProperty,
    int32 : IntBufferProxyProperty,
    uint64 : ULongBufferProxyProperty,
    int64 : LongBufferProxyProperty,
    float64 : DoubleBufferProxyProperty,
    float32 : FloatBufferProxyProperty,
    bool : BoolBufferProxyProperty,

    mapped_frozenset : FrozensetBufferProxyProperty,
    mapped_tuple : TupleBufferProxyProperty,
    mapped_list : ListBufferProxyProperty,
    mapped_dict : DictBufferProxyProperty,
    mapped_bytes : BytesBufferProxyProperty,
    mapped_unicode : UnicodeBufferProxyProperty,
    mapped_bytes : BytesBufferProxyProperty,
    mapped_object : ObjectBufferProxyProperty,
    mapped_datetime : DatetimeBufferProxyProperty,
    mapped_date : DateBufferProxyProperty,
    mapped_decimal : DecimalBufferProxyProperty,

    proxied_tuple : ProxiedTupleBufferProxyProperty,
    proxied_list : ProxiedListBufferProxyProperty,

    int : LongBufferProxyProperty,
    long : LongBufferProxyProperty,
    float : DoubleBufferProxyProperty,
    str : BytesBufferProxyProperty,
    unicode : UnicodeBufferProxyProperty,
    datetime : DatetimeBufferProxyProperty,
    date : DateBufferProxyProperty,
    Decimal : DecimalBufferProxyProperty,
    cDecimal : DecimalBufferProxyProperty,
}

def GenericProxyClass(slot_keys, slot_types, present_bitmap, base_offs, bases = None):
    class GenericProxyClass(BufferProxyObject):
        i = typ = slot = None
        value_offs = base_offs
        for i,slot in enumerate(slot_keys):
            if present_bitmap & (1 << i):
                typ = slot_types[slot]
                typ = TYPES.get(typ,typ)
                typ = PROXY_TYPES[typ]
                locals()[slot] = typ(value_offs, 1 << i)
                value_offs += typ.stride
            else:
                locals()[slot] = MissingBufferProxyProperty(0, 1 << i)
        del i, value_offs, slot, typ
    if bases is not None:
        GenericProxyClass.__bases__ += bases

    return GenericProxyClass

@cython.cclass
class Schema(object):
    cython.declare(
        slot_types = dict,
        pack_buffer_size = int,
        max_pack_buffer_size = int,
        alignment = int,
        slot_count = int,
        slot_keys = tuple,
        slot_struct_types = dict,
        bitmap_type = str,
        bitmap_packer = object,
        bitmap_size = cython.size_t,
        packer_cache = object,
        unpacker_cache = object,

        _Proxy = object,
        _proxy_bases = tuple,

        _pack_buffer = object,
        _var_bitmap = cython.ulonglong,
        _fixed_bitmap = cython.ulonglong,
        _last_unpacker = tuple,
        _last_unpacker_bitmap = cython.ulonglong,
    )

    @property
    def Proxy(self):
        return functools.partial(self._Proxy, "\x00" * self.bitmap_size, 0, 0, None)

    @property
    def ProxyClass(self):
        return self._Proxy

    def __init__(self, slot_types, alignment = 8, pack_buffer_size = 65536, packer_cache = None, unpacker_cache = None,
            max_pack_buffer_size = None):
        self.init(
            self._map_types(slot_types),
            packer_cache = packer_cache, unpacker_cache = unpacker_cache, alignment = alignment,
            pack_buffer_size = pack_buffer_size)

    def __reduce__(self):
        return (type(self), (self.slot_types,), self.__getstate__())

    def __getstate__(self):
        return dict(
            slot_types = self.slot_types,
            slot_keys = self.slot_keys,
            alignment = self.alignment,
            bases = self._proxy_bases,
        )

    def __setstate__(self, state):
        # These are a safety hazard (they could cause OOM if corrupted), so ignore them if present
        # Not needed for unpacking anyway
        state.pop('pack_buffer_size', None)
        state.pop('max_pack_buffer_size', None)
        bases = state.pop('bases', None)
        state['autoregister'] = True

        self.init(**state)

        if bases is not None:
            self.set_proxy_bases(bases)

    def set_proxy_bases(self, bases):
        self._proxy_bases = bases

    @cython.locals(other_schema = 'Schema')
    def compatible(self, other):
        if not isinstance(other, Schema):
            return False

        other_schema = other
        if self.slot_keys != other_schema.slot_keys or self.alignment != other_schema.alignment:
            return False

        for k in self.slot_keys:
            if self.slot_types[k] is not other_schema.slot_types[k]:
                return False

        return True

    @staticmethod
    def _map_types(slot_types):
        return { k:TYPES.get(v,v) for k,v in slot_types.iteritems() }

    @classmethod
    def from_typed_slots(cls, struct_class_or_slot_types, *p, **kw):
        if hasattr(struct_class_or_slot_types, '__slot_types__'):
            return cls(struct_class_or_slot_types.__slot_types__, *p, **kw)
        elif isinstance(struct_class_or_slot_types, dict):
            return cls(struct_class_or_slot_types, *p, **kw)
        else:
            raise ValueError("Cant build a schema out of %r" % (type(struct_class_or_slot_types),))

    def set_pack_buffer_size(self, newsize):
        self.pack_buffer_size = newsize
        self._pack_buffer = bytearray(self.pack_buffer_size)

    @cython.locals(slot_types = dict, slot_keys = tuple)
    def init(self, slot_types = None, slot_keys = None, alignment = 8, pack_buffer_size = 65536,
            max_pack_buffer_size = None, packer_cache = None, unpacker_cache = None,
            autoregister = False):
        # Freeze slot order, sort by descending size to optimize alignment
        self._proxy_bases = None
        if slot_types is None:
            slot_types = self.slot_types

        # Map compatible types
        for k, typ in slot_types.iteritems():
            if not isinstance(typ, mapped_object_with_schema):
                continue
            if typ in mapped_object.TYPE_CODES:
                continue

            typ_schema = getattr(typ, 'schema', None)
            if typ_schema is None:
                continue

            # Find compatible type
            for packer, unpacker, packable_type in mapped_object.OBJ_PACKERS.itervalues():
                if not isinstance(packable_type, mapped_object_with_schema):
                    continue

                packable_schema = getattr(packable_type, 'schema', None)
                if packable_schema is None:
                    continue

                if packable_schema.compatible(typ_schema):
                    slot_types[k] = packable_type
                    break
            else:
                # No compatible schema found, register if we're in autoregister mode
                # without a typecode (ie: only for explicitly typed references)
                if autoregister:
                    mapped_object.register_schema(typ, typ_schema, None)

        if slot_keys is None:
            slot_keys = tuple(
                sorted(
                    slot_types.keys(),
                    key = lambda k, sget = slot_types.get, fget = FIXED_TYPES.get :
                        (-struct.Struct(fget(sget(k), 'q')).size, k)
                )
            )

        self.alignment = alignment
        self.pack_buffer_size = pack_buffer_size

        if packer_cache is None:
            packer_cache = Cache(256)
        if unpacker_cache is None:
            unpacker_cache = Cache(256)
        if max_pack_buffer_size is not None:
            self.max_pack_buffer_size = max_pack_buffer_size
        else:
            self.max_pack_buffer_size = max(128<<20, max(pack_buffer_size, min(pack_buffer_size * 2, 0x7FFFFFFF)))

        self.packer_cache = packer_cache
        self.unpacker_cache = unpacker_cache
        self.slot_types = slot_types
        self.slot_keys = slot_keys
        self.slot_count = len(self.slot_keys)
        self._pack_buffer = bytearray(self.pack_buffer_size)

        # Fixed types are stored inline, variable types are stored as offsets
        # into dynamically allocated buffer space not necessarily after the
        # struct's base offset (ie: for shared objects, it may point backwards
        # with negative offsets)
        self.slot_struct_types = {
            slot : FIXED_TYPES.get(typ, 'q')
            for slot, typ in self.slot_types.iteritems()
        }

        var_bitmap = 0
        fixed_bitmap = 0
        for i,slot in enumerate(self.slot_keys):
            if self.slot_types[slot] in FIXED_TYPES:
                fixed_bitmap |= cython.cast(cython.ulonglong, 1) << i
            else:
                var_bitmap |= cython.cast(cython.ulonglong, 1) << i
        self._var_bitmap = var_bitmap
        self._fixed_bitmap = fixed_bitmap
        self._last_unpacker = None

        if len(self.slot_keys) <= 8:
            self.bitmap_type = 'B'
        elif len(self.slot_keys) <= 16:
            self.bitmap_type = 'H'
        elif len(self.slot_keys) <= 32:
            self.bitmap_type = 'I'
        elif len(self.slot_keys) <= 64:
            self.bitmap_type = 'Q'
        else:
            raise TypeError("Too many attributes")
        self.bitmap_packer = struct.Struct("".join(["=", self.bitmap_type, self.bitmap_type]))
        self.bitmap_size = self.bitmap_packer.size

        # A proxy class for an empty object, so that users can efficiently unpack
        # into a preallocated proxy object
        self._Proxy = GenericProxyClass(self.slot_keys, self.slot_types, 0, self.bitmap_size, self._proxy_bases)

    @cython.ccall
    @cython.locals(has_bitmap = cython.ulonglong, none_bitmap = cython.ulonglong, present_bitmap = cython.ulonglong,
        i = int)
    @cython.returns(tuple)
    def _get_bitmaps(self, obj):
        has_bitmap = 0
        none_bitmap = 0
        for i,slot in enumerate(self.slot_keys):
            if hasattr(obj, slot):
                has_bitmap |= cython.cast(cython.ulonglong, 1) << i
                if getattr(obj, slot, 0) is None:
                    none_bitmap |= cython.cast(cython.ulonglong, 1) << i
        present_bitmap = has_bitmap & ~none_bitmap
        return has_bitmap, none_bitmap, present_bitmap

    @cython.ccall
    @cython.locals(has_bitmap = cython.ulonglong, none_bitmap = cython.ulonglong, present_bitmap = cython.ulonglong,
        i = int, size = int, rv = tuple)
    @cython.returns(tuple)
    def get_packer(self, obj):
        has_bitmap, none_bitmap, present_bitmap = self._get_bitmaps(obj)
        rv = self.packer_cache.get(present_bitmap)
        if rv is None:
            packer = struct.Struct("".join([
                self.bitmap_packer.format,
            ] + [
                self.slot_struct_types[slot]
                for i,slot in enumerate(self.slot_keys)
                if present_bitmap & (cython.cast(cython.ulonglong, 1) << i)
            ]))
            alignment = self.alignment
            size = packer.size
            padding = (size + alignment - 1) / alignment * alignment - size
            self.packer_cache[present_bitmap] = rv = (packer, padding)
        return rv

    @cython.ccall
    @cython.locals(has_bitmap = cython.ulonglong, none_bitmap = cython.ulonglong, present_bitmap = cython.ulonglong,
        i = int, size = int, rv = tuple)
    @cython.returns(tuple)
    def get_unpacker(self, has_bitmap, none_bitmap):
        present_bitmap = has_bitmap & ~none_bitmap
        if self._last_unpacker is not None and present_bitmap == self._last_unpacker_bitmap:
            return self._last_unpacker
        rv = self.unpacker_cache.get(present_bitmap)
        if rv is None:
            pformat = "".join([
                self.slot_struct_types[slot]
                for i,slot in enumerate(self.slot_keys)
                if present_bitmap & (cython.cast(cython.ulonglong, 1) << i)
            ])
            unpacker = struct.Struct(pformat)
            alignment = self.alignment
            size = unpacker.size
            padding = (size + self.bitmap_size + alignment - 1) / alignment * alignment - size
            gfactory = GenericProxyClass(
                self.slot_keys, self.slot_types, present_bitmap, self.bitmap_size,
                self._proxy_bases)
            rv = (unpacker, padding, pformat, gfactory)
            self.unpacker_cache[present_bitmap] = rv
        self._last_unpacker_bitmap = present_bitmap
        self._last_unpacker = rv
        return rv

    @cython.ccall
    @cython.locals(has_bitmap = cython.ulonglong, none_bitmap = cython.ulonglong, present_bitmap = cython.ulonglong,
        i = int, size = int, alignment = int, padding = int, mask = cython.ulonglong,
        offs = cython.longlong, implicit_offs = cython.longlong, ival_offs = cython.longlong)
    @cython.returns(tuple)
    def get_packable(self, packer, padding, obj, offs = 0, buf = None, idmap = None, implicit_offs = 0):
        if idmap is None:
            idmap = {}
        baseoffs = offs
        if buf is None:
            buf = self._pack_buffer
        has_bitmap, none_bitmap, present_bitmap = self._get_bitmaps(obj)
        fixed_present = present_bitmap & self._fixed_bitmap
        size = packer.size
        offs += size + padding
        if offs > len(buf):
            raise struct.error('buffer too small')
        packable = [
            has_bitmap,
            none_bitmap,
        ]
        packable_append = packable.append
        idmap_get = idmap.get
        slot_types = self.slot_types
        alignment = self.alignment
        for i,slot in enumerate(self.slot_keys):
            mask = cython.cast(cython.ulonglong, 1) << i
            if present_bitmap & mask:
                val = getattr(obj, slot)
                if fixed_present & mask:
                    packable_append(val)
                else:
                    val_id = id(val)
                    val_offs = idmap_get(val_id)
                    if val_offs is None:
                        idmap[val_id] = ival_offs = offs + implicit_offs
                        try:
                            offs = slot_types[slot].pack_into(val, buf, offs, idmap, implicit_offs)
                        except Exception as e:
                            try:
                                # Add some context. It may not work with all exception types, hence the fallback
                                e = type(e)("%s packing attribute %s=%r of type %r" % (
                                    e, slot, val, type(obj).__name__))
                            except:
                                pass
                            else:
                                raise e
                            raise
                        padding = (offs + alignment - 1) / alignment * alignment - offs
                        offs += padding
                    else:
                        ival_offs = val_offs
                    packable_append(ival_offs - baseoffs - implicit_offs)

        padding = (offs + alignment - 1) / alignment * alignment - offs
        offs = offs + padding
        if offs > len(buf):
            raise struct.error('buffer too small')
        return packable, offs

    @cython.ccall
    def pack_into(self, obj, buf, offs, idmap = None, packer = None, padding = None, implicit_offs = 0):
        if idmap is None:
            idmap = {}
        if packer is None:
            packer, padding = self.get_packer(obj)
        baseoffs = offs
        packable, offs = self.get_packable(packer, padding, obj, offs, buf, idmap, implicit_offs)
        try:
            packer.pack_into(buf, baseoffs, *packable)
        except struct.error as e:
            raise struct.error("%s packing %r with format %r for type %s" % (
                e,
                packable,
                packer.format,
                type(obj).__name__,
            ))
        if offs > len(buf):
            raise RuntimeError("Buffer overflow")
        return offs

    @cython.ccall
    def pack(self, obj, idmap = None, packer = None, padding = None, implicit_offs = 0):
        for i in xrange(24):
            try:
                endp = self.pack_into(obj, self._pack_buffer, 0, idmap, packer, padding, implicit_offs)
                return self._pack_buffer[:endp]
            except (struct.error, IndexError):
                # Buffer overflow, retry with a bigger buffer
                # Idmap is probably corrupted beyond hope though :(
                if len(self._pack_buffer) >= self.max_pack_buffer_size:
                    raise
                self._pack_buffer.extend(self._pack_buffer)
                if idmap is not None:
                    idmap.clear()

    @cython.ccall
    @cython.locals(
        offs = cython.longlong, padding = cython.longlong, baseoffs = cython.longlong, i = int, value_ix = int,
        has_bitmap = cython.ulonglong, none_bitmap = cython.ulonglong, values = tuple, stride = cython.longlong,
        proxy_into = BufferProxyObject,
        pbuf = 'char *', pbuf2 = 'char *', pformat = 'char *', formatchar = 'char', pybuf='Py_buffer')
    def unpack_from(self, buf, offs = 0, idmap = None, factory_class_new = None, proxy_into = None):
        baseoffs = offs

        if cython.compiled:
            # Inlined bitmap unpacking
            rbuf = _likebuffer(buf)
            PyObject_GetBuffer(rbuf, cython.address(pybuf), PyBUF_SIMPLE)  # lint:ok
            assert (offs + self.bitmap_size) <= pybuf.len  # lint:ok
            pbuf = cython.cast(cython.p_char, pybuf.buf) + offs  # lint:ok
        else:
            offs = int(offs)

        try:
            if cython.compiled:
                if self.bitmap_size == 2:
                    has_bitmap = cython.cast(cython.p_uchar, pbuf)[0]
                    none_bitmap = cython.cast(cython.p_uchar, pbuf)[1]
                elif self.bitmap_size == 4:
                    has_bitmap = cython.cast(cython.p_ushort, pbuf)[0]
                    none_bitmap = cython.cast(cython.p_ushort, pbuf)[1]
                elif self.bitmap_size == 8:
                    has_bitmap = cython.cast(cython.p_uint, pbuf)[0]
                    none_bitmap = cython.cast(cython.p_uint, pbuf)[1]
                elif self.bitmap_size == 16:
                    has_bitmap = cython.cast(cython.p_ulonglong, pbuf)[0]
                    none_bitmap = cython.cast(cython.p_ulonglong, pbuf)[1]
                else:
                    has_bitmap, none_bitmap = self.bitmap_packer.unpack_from(buf, offs)
            else:
                has_bitmap, none_bitmap = self.bitmap_packer.unpack_from(buf, offs)

            if idmap is None:
                idmap = {}

            unpacker_info = self.get_unpacker(has_bitmap, none_bitmap)

            if factory_class_new is None:
                gfactory = unpacker_info[3]
                if proxy_into is None:
                    rv = gfactory(buf, offs, none_bitmap, idmap)
                else:
                    if not isinstance(proxy_into, gfactory):
                        proxy_into.__class__ = gfactory
                    if proxy_into.buf is buf:
                        proxy_into._reset(offs, none_bitmap, idmap)
                    else:
                        proxy_into._init(buf, offs, none_bitmap, idmap)
                    rv = proxy_into
            else:
                unpacker, padding, opformat, gfactory = unpacker_info
                rv = factory_class_new()

                offs += self.bitmap_size
                pbuf += self.bitmap_size
                stride = cython.cast(cython.longlong, self.bitmap_size) + padding

                fixed_bitmap = self._fixed_bitmap
                var_bitmap = self._var_bitmap

                if cython.compiled:
                    pformat = opformat
                    value_ix = 0
                    pbuf2 = pbuf
                    for i in xrange(self.slot_count):
                        mask = cython.cast(cython.ulonglong, 1) << i
                        if has_bitmap & mask:
                            slot = self.slot_keys[i]

                            if none_bitmap & mask:
                                setattr(rv, slot, None)
                            elif fixed_bitmap & mask:
                                formatchar = pformat[value_ix]
                                if formatchar == 'B':
                                    value = cython.cast(cython.p_uchar, pbuf)[0]
                                    pbuf += cython.sizeof(cython.uchar)
                                elif formatchar == 'b':
                                    value = cython.cast(cython.p_char, pbuf)[0]
                                    pbuf += cython.sizeof(cython.char)
                                elif formatchar == '?':
                                    value = cython.cast(cython.bint, cython.cast(cython.p_char, pbuf)[0])
                                    pbuf += cython.sizeof(cython.char)
                                elif formatchar == 'H':
                                    value = cython.cast(cython.p_ushort, pbuf)[0]
                                    pbuf += cython.sizeof(cython.ushort)
                                elif formatchar == 'h':
                                    value = cython.cast(cython.p_short, pbuf)[0]
                                    pbuf += cython.sizeof(cython.short)
                                elif formatchar == 'I':
                                    value = cython.cast(cython.p_uint, pbuf)[0]
                                    pbuf += cython.sizeof(cython.uint)
                                elif formatchar == 'i':
                                    value = cython.cast(cython.p_int, pbuf)[0]
                                    pbuf += cython.sizeof(cython.int)
                                elif formatchar == 'Q':
                                    value = cython.cast(cython.p_ulonglong, pbuf)[0]
                                    pbuf += cython.sizeof(cython.ulonglong)
                                elif formatchar == 'q':
                                    value = cython.cast(cython.p_longlong, pbuf)[0]
                                    pbuf += cython.sizeof(cython.longlong)
                                elif formatchar == 'd':
                                    value = cython.cast(cython.p_double, pbuf)[0]
                                    pbuf += cython.sizeof(cython.double)
                                elif formatchar == 'f':
                                    value = cython.cast(cython.p_float, pbuf)[0]
                                    pbuf += cython.sizeof(cython.float)
                                else:
                                    raise ValueError("Inconsistent data (unknown format code %r)" % (
                                        chr(formatchar),))
                                setattr(rv, slot, value)
                                value_ix += 1
                            elif var_bitmap & mask:
                                formatchar = pformat[value_ix]
                                if formatchar == 'q':
                                    value_offs = cython.cast(cython.p_longlong, pbuf)[0] + baseoffs
                                    pbuf += cython.sizeof(cython.longlong)
                                else:
                                    raise ValueError("Inconsistent data (unexpected format code %r)" % (
                                        chr(formatchar),))
                                value_ix += 1
                                if value_offs not in idmap:
                                    slot_type = self.slot_types.get(slot)
                                    if slot_type is _mapped_bytes:
                                        value = _unpack_bytes_from_cbuffer(
                                            cython.cast(cython.p_char, pybuf.buf),   # lint:ok
                                            value_offs, pybuf.len, idmap)  # lint:ok
                                    else:
                                        value = slot_type.unpack_from(buf, value_offs, idmap)
                                    idmap[value_offs] = value
                                else:
                                    value = idmap[value_offs]
                                setattr(rv, slot, value)
                            else:
                                raise ValueError("Inconsistent data")
                    pbuf = pbuf2
                    offs += stride
                    pbuf += stride
                else:
                    values = unpacker.unpack_from(buf, offs)
                    offs += stride

                    value_ix = 0
                    for i in xrange(self.slot_count):
                        mask = 1 << i
                        if has_bitmap & mask:
                            slot = self.slot_keys[i]
                            if none_bitmap & mask:
                                setattr(rv, slot, None)
                            elif fixed_bitmap & mask:
                                setattr(rv, slot, values[value_ix])
                                value_ix += 1
                            elif var_bitmap & mask:
                                value_offs = cython.cast(cython.longlong, values[value_ix]) + baseoffs
                                value_ix += 1
                                if value_offs not in idmap:
                                    slot_type = self.slot_types.get(slot)
                                    idmap[value_offs] = value = slot_type.unpack_from(buf, value_offs, idmap)
                                else:
                                    value = idmap[value_offs]
                                setattr(rv, slot, value)
                            else:
                                raise ValueError("Inconsistent data")
            return rv
        finally:
            if cython.compiled:
                PyBuffer_Release(cython.address(pybuf))  # lint:ok

    def unpack(self, buf, idmap = None, factory_class_new = None, proxy_into = None):
        return self.unpack_from(buffer(buf), 0, idmap, factory_class_new, proxy_into)

class mapped_object_with_schema(object):
    cython.declare(schema = Schema)

    def __init__(self, schema):
        self.schema = schema

    def pack_into(self, obj, buf, offs, idmap = None, implicit_offs = 0):
        return self.schema.pack_into(obj, buf, offs, idmap, implicit_offs = implicit_offs)

    def unpack_from(self, buf, offs, idmap = None):
        return self.schema.unpack_from(buf, offs, idmap)

@cython.ccall
def _map_zipfile(cls, fileobj, offset, size):
    # Open underlying file
    if fileobj._compress_type != zipfile.ZIP_STORED:
        raise ValueError("Can only map uncompressed elements of a zip file")
    if fileobj._decrypter is not None:
        raise ValueError("Cannot map from an encrypted zip file")

    if size is None:
        size = fileobj._compress_size - offset
    else:
        size = min(size, fileobj._compress_size - offset)
    offset += fileobj._fileobj.tell()

    return cls.map_file(fileobj._fileobj, offset, size)

class _ZipMapBase(object):
    @classmethod
    def map_zipfile(cls, fileobj, offset = 0, size = None):
        return _map_zipfile(cls, fileobj, offset, size)

@cython.cclass
class _CZipMapBase(object):
    @classmethod
    def map_zipfile(cls, fileobj, offset = 0, size = None):
        return _map_zipfile(cls, fileobj, offset, size)

class MappedArrayProxyBase(_ZipMapBase):
    _CURRENT_VERSION = 2
    _CURRENT_MINIMUM_READER_VERSION = 2

    # Must subclass to select a schema and proxy class for writing buffers
    # Reading version-2 and above doesn't require subclassing
    schema = None
    proxy_class = None

    _Header = struct.Struct("=QQQ")
    _NewHeader = struct.Struct("=QQQQ")

    def __init__(self, buf, offset = 0, idmap = None, idmap_size = 1024):
        if idmap is None:
            idmap = Cache(idmap_size)
        self.offset = offset
        if offset != 0:
            self.buf = buf = buffer(buf, offset)
        else:
            self.buf = buf
        self.total_size, self.index_offset, self.index_elements = self._Header.unpack_from(buf, 0)
        self.index = numpy.frombuffer(buf,
            offset = self.index_offset,
            dtype = numpy.uint64,
            count = self.index_elements)
        self.idmap = idmap

        if self.index_elements > 0 and self.index[0] >= (self._Header.size + self._NewHeader.size):
            # New version, most likely
            self.version, min_reader_version, self.schema_offset, self.schema_size = self._NewHeader.unpack_from(
                buf, self._Header.size)
            if self._CURRENT_VERSION < min_reader_version:
                raise ValueError((
                    "Incompatible buffer, this buffer needs a reader with support for version %d at least, "
                    "this reader supports up to version %d") % (
                        min_reader_version,
                        self._CURRENT_VERSION
                    ))
            if self.schema_offset and self.schema_size:
                if self.schema_offset > len(buf) or (self.schema_size + self.schema_offset) > len(buf):
                    raise ValueError("Corrupted input - bad schema location")
                stored_schema = cPickle.loads(bytes(buffer(buf, self.schema_offset, self.schema_size)))
                if not isinstance(stored_schema, Schema):
                    raise ValueError("Corrupted input - unrecognizable schema")
                if self.schema is None or not self.schema.compatible(stored_schema):
                    self.schema = stored_schema
            elif self.schema is None:
                raise ValueError("Cannot map schema-less buffer without specifying schema")
        elif self.index_elements > 0:
            raise ValueError("Cannot reliably map version-0 buffers")

    def __getitem__(self, pos):
        return self.getter()(pos)

    @cython.locals(schema = Schema, proxy_into = BufferProxyObject)
    def getter(self, proxy_into = None, no_idmap = False):
        schema = self.schema
        proxy_class = self.proxy_class
        index = self.index
        idmap = self.idmap if not no_idmap else None
        buf = self.buf

        if proxy_class is not None:
            proxy_class_new = functools.partial(proxy_class.__new__, proxy_class)
        else:
            proxy_class_new = None

        @cython.locals(pos=int)
        def getter(pos):
            return schema.unpack_from(buf, index[pos], idmap, proxy_class_new, proxy_into)
        return getter

    @cython.locals(i = int, schema = Schema)
    def __iter__(self):
        # getter inlined
        schema = self.schema
        proxy_class = self.proxy_class
        index = self.index
        idmap = self.idmap
        buf = self.buf

        if proxy_class is not None:
            proxy_class_new = functools.partial(proxy_class.__new__, proxy_class)
        else:
            proxy_class_new = None

        for i in xrange(len(self)):
            yield schema.unpack_from(buf, index[i], idmap, proxy_class_new)

    @cython.locals(i = int, schema = Schema)
    def iter_fast(self):
        # getter inlined
        schema = self.schema
        proxy_class = self.proxy_class
        index = self.index
        idmap = self.idmap
        buf = self.buf

        if proxy_class is not None:
            proxy_class_new = functools.partial(proxy_class.__new__, proxy_class)
        else:
            proxy_class_new = None

        proxy_into = schema.Proxy()
        for i in xrange(len(self)):
            yield schema.unpack_from(buf, index[i], idmap, proxy_class_new, proxy_into)

    def __len__(self):
        return len(self.index)

    @classmethod
    @cython.locals(schema = Schema, data_pos = cython.size_t, initial_pos = cython.size_t, current_pos = object,
        schema_pos = cython.size_t, schema_end = cython.size_t)
    def build(cls, initializer, destfile = None, tempdir = None, idmap = None):
        if destfile is None:
            destfile = tempfile.NamedTemporaryFile(dir = tempdir)

        initial_pos = destfile.tell()
        write = destfile.write
        write(cls._Header.pack(0, 0, 0))
        write(cls._NewHeader.pack(cls._CURRENT_VERSION, cls._CURRENT_MINIMUM_READER_VERSION, 0, 0))
        destfile.flush()
        data_pos = destfile.tell()
        schema = cls.schema
        _index = []
        index_parts = []
        for item in initializer:
            current_pos = data_pos - initial_pos
            _index.append(current_pos)
            buf = schema.pack(item, idmap, None, None, current_pos)
            write(buf)
            data_pos += len(buf)
            if len(_index) >= 100000:
                index_parts.append(numpy.array(_index, dtype = numpy.uint64))
                del _index[:]
        destfile.flush()
        index_pos = destfile.tell()
        if _index:
            index_parts.append(numpy.array(_index, dtype = numpy.uint64))
            del _index
        if len(index_parts) > 1:
            index = numpy.concatenate(index_parts)
        elif index_parts:
            index = index_parts[0]
        else:
            index = numpy.array([], dtype = numpy.uint64)
        del index_parts
        write(buffer(index))
        destfile.flush()

        schema_pos = destfile.tell()
        cPickle.dump(schema, destfile, 2)
        destfile.flush()

        final_pos = destfile.tell()
        destfile.seek(initial_pos)
        write(cls._Header.pack(final_pos - initial_pos, index_pos - initial_pos, len(index)))
        write(cls._NewHeader.pack(
            cls._CURRENT_VERSION, cls._CURRENT_MINIMUM_READER_VERSION,
            schema_pos - initial_pos, final_pos - schema_pos))
        destfile.flush()
        destfile.seek(final_pos)
        return cls.map_file(destfile, initial_pos)

    @classmethod
    def map_buffer(cls, buf, offset = 0):
        return cls(buf, offset)

    @classmethod
    def map_file(cls, fileobj, offset = 0, size = None):
        if isinstance(fileobj, zipfile.ZipExtFile):
            return cls.map_zipfile(fileobj, offset, size)

        fileobj.seek(offset)
        total_size = cls._Header.unpack(fileobj.read(cls._Header.size))[0]
        map_start = offset - offset % mmap.ALLOCATIONGRANULARITY
        buf = mmap.mmap(fileobj.fileno(), total_size + offset - map_start,
            access = mmap.ACCESS_READ, offset = map_start)
        rv = cls(buffer(buf, offset - map_start))
        rv._file = fileobj
        rv._mmap = buf
        return rv

if cython.compiled:
    @cython.cfunc
    @cython.locals(
        hkey = cython.ulonglong,
        mkey = cython.ulonglong,
        lo = cython.size_t, hi = cython.size_t, length = cython.size_t,
        mid = cython.size_t, mid2 = cython.size_t, stride0 = cython.size_t, hint = cython.size_t,
        pindex = cython.p_char, skip = cython.size_t)
    @cython.returns(cython.size_t)
    def _c_search_hkey_ui64(hkey, pindex, stride0, length, hint):
        hi = length
        lo = 0
        if lo < hi:
            # First iteration a quick guess assuming uniform distribution of keys
            mid = min(hint, hi-1)
            mkey = cython.cast(cython.p_ulonglong, pindex + stride0 * mid)[0]
            if mkey < hkey:
                # Got a lo guess, now skip-search forward for a hi
                lo = mid = mid+1
                skip = 32
                while skip > 0 and mid + skip < hi:
                    if cython.cast(cython.p_ulonglong, pindex + stride0 * (mid+skip))[0] < hkey:
                        lo = mid+1
                        mid += skip
                        skip *= 2
                    else:
                        hi = mid + skip
                        break
            elif mkey > hkey:
                # Got a hi guess, now skip-search backwards for a lo
                hi = mid
                skip = 32
                while skip > 0 and mid > lo + skip:
                    if cython.cast(cython.p_ulonglong, pindex + stride0 * (mid-skip))[0] > hkey:
                        hi = mid
                        mid -= skip
                        skip *= 2
                    else:
                        lo = mid - skip
                        break
            else:
                # hit, but must find the first
                # good idea to go sequential because we assume collisions are unlikely
                while mid > lo and cython.cast(cython.p_ulonglong, pindex + stride0 * (mid-1))[0] == hkey:
                    mid -= 1
                return mid
        # Final stretch: search the remaining range with a regular binary search
        while lo < hi:
            mid = (lo+hi)//2
            mkey = cython.cast(cython.p_ulonglong, pindex + stride0 * mid)[0]
            if mkey < hkey:
                lo = mid+1
            elif mkey > hkey:
                hi = mid
            else:
                while mid > lo and cython.cast(cython.p_ulonglong, pindex + stride0 * (mid-1))[0] == hkey:
                    mid -= 1
                return mid
        return lo

    @cython.cfunc
    @cython.locals(
        hkey = cython.longlong,
        mkey = cython.longlong,
        lo = cython.size_t, hi = cython.size_t, length = cython.size_t,
        mid = cython.size_t, mid2 = cython.size_t, stride0 = cython.size_t, hint = cython.size_t,
        pindex = cython.p_char, skip = cython.size_t)
    @cython.returns(cython.size_t)
    def _c_search_hkey_i64(hkey, pindex, stride0, length, hint):
        hi = length
        lo = 0
        if lo < hi:
            # First iteration a quick guess assuming uniform distribution of keys
            mid = min(hint, hi-1)
            mkey = cython.cast(cython.p_longlong, pindex + stride0 * mid)[0]
            if mkey < hkey:
                # Got a lo guess, now skip-search forward for a hi
                lo = mid = mid+1
                skip = 32
                while skip > 0 and mid + skip < hi:
                    if cython.cast(cython.p_longlong, pindex + stride0 * (mid+skip))[0] < hkey:
                        lo = mid+1
                        mid += skip
                        skip *= 2
                    else:
                        hi = mid + skip
                        break
            elif mkey > hkey:
                # Got a hi guess, now skip-search backwards for a lo
                hi = mid
                skip = 32
                while skip > 0 and mid > lo + skip:
                    if cython.cast(cython.p_longlong, pindex + stride0 * (mid-skip))[0] > hkey:
                        hi = mid
                        mid -= skip
                        skip *= 2
                    else:
                        lo = mid - skip
                        break
            else:
                # hit, but must find the first
                # good idea to go sequential because we assume collisions are unlikely
                while mid > lo and cython.cast(cython.p_longlong, pindex + stride0 * (mid-1))[0] == hkey:
                    mid -= 1
                return mid
        # Final stretch: search the remaining range with a regular binary search
        while lo < hi:
            mid = (lo+hi)//2
            mkey = cython.cast(cython.p_longlong, pindex + stride0 * mid)[0]
            if mkey < hkey:
                lo = mid+1
            elif mkey > hkey:
                hi = mid
            else:
                while mid > lo and cython.cast(cython.p_longlong, pindex + stride0 * (mid-1))[0] == hkey:
                    mid -= 1
                return mid
        return lo

    @cython.cfunc
    @cython.locals(
        hkey = cython.ulonglong,
        mkey = cython.ulonglong, uikey = cython.uint, uimkey = cython.uint,
        lo = cython.size_t, hi = cython.size_t, length = cython.size_t,
        mid = cython.size_t, mid2 = cython.size_t, stride0 = cython.size_t, hint = cython.size_t,
        pindex = cython.p_char, skip = cython.size_t)
    @cython.returns(cython.size_t)
    def _c_search_hkey_ui32(hkey, pindex, stride0, length, hint):
        hi = length
        lo = 0
        uikey = hkey
        if lo < hi:
            mid = min(hint, hi-1)
            uimkey = cython.cast(cython.p_uint, pindex + stride0 * mid)[0]
            if uimkey < uikey:
                lo = mid = mid+1
                skip = 32
                while skip > 0 and mid + skip < hi:
                    if cython.cast(cython.p_uint, pindex + stride0 * (mid+skip))[0] < uikey:
                        lo = mid+1
                        mid += skip
                        skip *= 2
                    else:
                        hi = mid + skip
                        break
            elif uimkey > uikey:
                hi = mid
                skip = 32
                while skip > 0 and mid > lo + skip:
                    if cython.cast(cython.p_uint, pindex + stride0 * (mid-skip))[0] > uikey:
                        hi = mid
                        mid -= skip
                        skip *= 2
                    else:
                        lo = mid - skip
                        break
            else:
                while mid > lo and cython.cast(cython.p_uint, pindex + stride0 * (mid-1))[0] == uikey:
                    mid -= 1
                return mid
        while lo < hi:
            mid = (lo+hi)//2
            uimkey = cython.cast(cython.p_uint, pindex + stride0 * mid)[0]
            if uimkey < uikey:
                lo = mid+1
            elif uimkey > uikey:
                hi = mid
            else:
                while mid > lo and cython.cast(cython.p_uint, pindex + stride0 * (mid-1))[0] == uikey:
                    mid -= 1
                return mid
        return lo

    @cython.cfunc
    @cython.locals(
        hkey = cython.longlong,
        mkey = cython.longlong, ikey = cython.int, imkey = cython.int,
        lo = cython.size_t, hi = cython.size_t, length = cython.size_t,
        mid = cython.size_t, mid2 = cython.size_t, stride0 = cython.size_t, hint = cython.size_t,
        pindex = cython.p_char, skip = cython.size_t)
    @cython.returns(cython.size_t)
    def _c_search_hkey_i32(hkey, pindex, stride0, length, hint):
        hi = length
        lo = 0
        ikey = hkey
        if lo < hi:
            mid = min(hint, hi-1)
            imkey = cython.cast(cython.p_int, pindex + stride0 * mid)[0]
            if imkey < ikey:
                lo = mid = mid+1
                skip = 32
                while skip > 0 and mid + skip < hi:
                    if cython.cast(cython.p_int, pindex + stride0 * (mid+skip))[0] < ikey:
                        lo = mid+1
                        mid += skip
                        skip *= 2
                    else:
                        hi = mid + skip
                        break
            elif imkey > ikey:
                hi = mid
                skip = 32
                while skip > 0 and mid > lo + skip:
                    if cython.cast(cython.p_int, pindex + stride0 * (mid-skip))[0] > ikey:
                        hi = mid
                        mid -= skip
                        skip *= 2
                    else:
                        lo = mid - skip
                        break
            else:
                while mid > lo and cython.cast(cython.p_int, pindex + stride0 * (mid-1))[0] == ikey:
                    mid -= 1
                return mid
        while lo < hi:
            mid = (lo+hi)//2
            imkey = cython.cast(cython.p_int, pindex + stride0 * mid)[0]
            if imkey < ikey:
                lo = mid+1
            elif imkey > ikey:
                hi = mid
            else:
                while mid > lo and cython.cast(cython.p_int, pindex + stride0 * (mid-1))[0] == ikey:
                    mid -= 1
                return mid
        return lo

    @cython.cfunc
    @cython.locals(
        hkey = cython.double,
        mkey = cython.double,
        lo = cython.size_t, hi = cython.size_t, length = cython.size_t,
        mid = cython.size_t, mid2 = cython.size_t, stride0 = cython.size_t, hint = cython.size_t,
        pindex = cython.p_char, skip = cython.size_t)
    @cython.returns(cython.size_t)
    def _c_search_hkey_f64(hkey, pindex, stride0, length, hint):
        hi = length
        lo = 0
        if lo < hi:
            # First iteration a quick guess assuming uniform distribution of keys
            mid = min(hint, hi-1)
            mkey = cython.cast(cython.p_double, pindex + stride0 * mid)[0]
            if mkey < hkey:
                # Got a lo guess, now skip-search forward for a hi
                lo = mid = mid+1
                skip = 32
                while skip > 0 and mid + skip < hi:
                    if cython.cast(cython.p_double, pindex + stride0 * (mid+skip))[0] < hkey:
                        lo = mid+1
                        mid += skip
                        skip *= 2
                    else:
                        hi = mid + skip
                        break
            elif mkey > hkey:
                # Got a hi guess, now skip-search backwards for a lo
                hi = mid
                skip = 32
                while skip > 0 and mid > lo + skip:
                    if cython.cast(cython.p_double, pindex + stride0 * (mid-skip))[0] > hkey:
                        hi = mid
                        mid -= skip
                        skip *= 2
                    else:
                        lo = mid - skip
                        break
            else:
                # hit, but must find the first
                # good idea to go sequential because we assume collisions are unlikely
                while mid > lo and cython.cast(cython.p_double, pindex + stride0 * (mid-1))[0] == hkey:
                    mid -= 1
                return mid
        # Final stretch: search the remaining range with a regular binary search
        while lo < hi:
            mid = (lo+hi)//2
            mkey = cython.cast(cython.p_double, pindex + stride0 * mid)[0]
            if mkey < hkey:
                lo = mid+1
            elif mkey > hkey:
                hi = mid
            else:
                while mid > lo and cython.cast(cython.p_double, pindex + stride0 * (mid-1))[0] == hkey:
                    mid -= 1
                return mid
        return lo

    @cython.cfunc
    @cython.locals(
        hkey = cython.float,
        mkey = cython.float,
        lo = cython.size_t, hi = cython.size_t, length = cython.size_t,
        mid = cython.size_t, mid2 = cython.size_t, stride0 = cython.size_t, hint = cython.size_t,
        pindex = cython.p_char, skip = cython.size_t)
    @cython.returns(cython.size_t)
    def _c_search_hkey_f32(hkey, pindex, stride0, length, hint):
        hi = length
        lo = 0
        if lo < hi:
            # First iteration a quick guess assuming uniform distribution of keys
            mid = min(hint, hi-1)
            mkey = cython.cast(cython.p_float, pindex + stride0 * mid)[0]
            if mkey < hkey:
                # Got a lo guess, now skip-search forward for a hi
                lo = mid = mid+1
                skip = 32
                while skip > 0 and mid + skip < hi:
                    if cython.cast(cython.p_float, pindex + stride0 * (mid+skip))[0] < hkey:
                        lo = mid+1
                        mid += skip
                        skip *= 2
                    else:
                        hi = mid + skip
                        break
            elif mkey > hkey:
                # Got a hi guess, now skip-search backwards for a lo
                hi = mid
                skip = 32
                while skip > 0 and mid > lo + skip:
                    if cython.cast(cython.p_float, pindex + stride0 * (mid-skip))[0] > hkey:
                        hi = mid
                        mid -= skip
                        skip *= 2
                    else:
                        lo = mid - skip
                        break
            else:
                # hit, but must find the first
                # good idea to go sequential because we assume collisions are unlikely
                while mid > lo and cython.cast(cython.p_float, pindex + stride0 * (mid-1))[0] == hkey:
                    mid -= 1
                return mid
        # Final stretch: search the remaining range with a regular binary search
        while lo < hi:
            mid = (lo+hi)//2
            mkey = cython.cast(cython.p_float, pindex + stride0 * mid)[0]
            if mkey < hkey:
                lo = mid+1
            elif mkey > hkey:
                hi = mid
            else:
                while mid > lo and cython.cast(cython.p_float, pindex + stride0 * (mid-1))[0] == hkey:
                    mid -= 1
                return mid
        return lo

if cython.compiled:
    # Commented cython directives in pxd
    #@cython.ccall
    @cython.locals(
        lo = cython.size_t, hi = cython.size_t, hint = cython.size_t, stride0 = cython.size_t,
        indexbuf = 'Py_buffer', pindex = cython.p_char)
    #@cython.returns(cython.size_t)
    def hinted_bsearch(a, hkey, hint):
        hi = len(a)
        lo = 0
        if hi <= lo:
            return lo
        elif hkey < a[0]:
            return lo
        elif hkey > a[hi-1]:
            return hi

        #lint:disable
        PyObject_GetBuffer(a, cython.address(indexbuf), PyBUF_STRIDED_RO)
        try:
            if ( indexbuf.strides == cython.NULL
                    or indexbuf.len < hi * indexbuf.strides[0] ):
                raise ValueError("Invalid buffer state")
            pindex = cython.cast(cython.p_char, indexbuf.buf)
            stride0 = indexbuf.strides[0]
            #lint:enable
            dtype = cython.cast('char*', a.dtype.char)[0]
            if dtype == 'L' or dtype == 'Q':
                # TO-DO: better hints?
                return _c_search_hkey_ui64(hkey, pindex, stride0, hi, hint)
            elif dtype == 'I':
                # TO-DO: better hints?
                return _c_search_hkey_ui32(hkey, pindex, stride0, hi, hint)
            elif dtype == 'l' or dtype == 'q':
                # TO-DO: better hints?
                return _c_search_hkey_i64(hkey, pindex, stride0, hi, hint)
            elif dtype == 'i':
                # TO-DO: better hints?
                return _c_search_hkey_i32(hkey, pindex, stride0, hi, hint)
            elif dtype == 'd':
                # TO-DO: better hints?
                return _c_search_hkey_f64(hkey, pindex, stride0, hi, hint)
            elif dtype == 'f':
                # TO-DO: better hints?
                return _c_search_hkey_f32(hkey, pindex, stride0, hi, hint)
            else:
                raise NotImplementedError("Unsupported array type %s" % (chr(dtype),))
        finally:
            PyBuffer_Release(cython.address(indexbuf)) #lint:ok
else:
    import bisect
    def _hinted_bsearch(a, hkey, hint):
        return bisect.bisect_left(a, hkey)
    globals()['hinted_bsearch'] = _hinted_bsearch

#@cython.ccall
@cython.locals(lo = cython.size_t, hi = cython.size_t)
#@cython.returns(cython.size_t)
def bsearch(a, hkey):
    hi = len(a)
    lo = 0
    return hinted_bsearch(a, hkey, (lo+hi)//2)

#@cython.ccall
@cython.locals(lo = cython.size_t, hi = cython.size_t, ix = cython.size_t, hint = cython.size_t)
#@cython.returns(cython.bint)
def hinted_sorted_contains(a, hkey, hint):
    hi = len(a)
    ix = hinted_bsearch(a, hkey, hint)
    if ix >= hi:
        return False
    else:
        return a[ix] == hkey

#@cython.ccall
@cython.locals(lo = cython.size_t, hi = cython.size_t)
#@cython.returns(cython.bint)
def sorted_contains(a, hkey):
    hi = len(a)
    lo = 0
    return hinted_sorted_contains(a, hkey, (lo+hi)//2)

if cython.compiled:
    #@cython.cfunc
    @cython.locals(
        length1 = cython.size_t, length2 = cython.size_t, destlength = cython.size_t,
        stride0 = cython.size_t, ref = cython.ulonglong,
        pindex1 = cython.p_char, pindex2 = cython.p_char, pdest = cython.p_char,
        pend1 = cython.p_char, pend2 = cython.p_char, pdestend = cython.p_char, pdeststart = cython.p_char)
    #@cython.returns(cython.size_t)
    def _c_merge_ui64(pindex1, length1, pindex2, length2, pdest, destlength, stride0):
        # Main merge
        pend1 = pindex1 + stride0 * length1
        pend2 = pindex2 + stride0 * length2
        pdestend = pdest + stride0 * destlength
        pdeststart = pdest
        while pindex1 < pend1 and pindex2 < pend2 and pdest < pdestend:
            ref = cython.cast(cython.p_ulonglong, pindex2)[0]
            while pindex1 < pend1 and cython.cast(cython.p_ulonglong, pindex1)[0] <= ref and pdest < pdestend:
                cython.cast(cython.p_ulonglong, pdest)[0] = cython.cast(cython.p_ulonglong, pindex1)[0]
                cython.cast(cython.p_ulonglong, pdest)[1] = cython.cast(cython.p_ulonglong, pindex1)[1]
                pdest += stride0
                pindex1 += stride0
            if pindex1 < pend1:
                ref = cython.cast(cython.p_ulonglong, pindex1)[0]
                while pindex2 < pend2 and cython.cast(cython.p_ulonglong, pindex2)[0] <= ref and pdest < pdestend:
                    cython.cast(cython.p_ulonglong, pdest)[0] = cython.cast(cython.p_ulonglong, pindex2)[0]
                    cython.cast(cython.p_ulonglong, pdest)[1] = cython.cast(cython.p_ulonglong, pindex2)[1]
                    pdest += stride0
                    pindex2 += stride0

        # Copy leftover tails
        while pindex1 < pend1 and pdest < pdestend:
            cython.cast(cython.p_ulonglong, pdest)[0] = cython.cast(cython.p_ulonglong, pindex1)[0]
            cython.cast(cython.p_ulonglong, pdest)[1] = cython.cast(cython.p_ulonglong, pindex1)[1]
            pdest += stride0
            pindex1 += stride0
        while pindex2 < pend2 and pdest < pdestend:
            cython.cast(cython.p_ulonglong, pdest)[0] = cython.cast(cython.p_ulonglong, pindex2)[0]
            cython.cast(cython.p_ulonglong, pdest)[1] = cython.cast(cython.p_ulonglong, pindex2)[1]
            pdest += stride0
            pindex2 += stride0
        return (pdest - pdeststart) / stride0

    #@cython.cfunc
    @cython.locals(
        length1 = cython.size_t, length2 = cython.size_t, destlength = cython.size_t,
        stride0 = cython.size_t, ref = cython.longlong,
        pindex1 = cython.p_char, pindex2 = cython.p_char, pdest = cython.p_char,
        pend1 = cython.p_char, pend2 = cython.p_char, pdestend = cython.p_char, pdeststart = cython.p_char)
    #@cython.returns(cython.size_t)
    def _c_merge_i64(pindex1, length1, pindex2, length2, pdest, destlength, stride0):
        # Main merge
        pend1 = pindex1 + stride0 * length1
        pend2 = pindex2 + stride0 * length2
        pdestend = pdest + stride0 * destlength
        pdeststart = pdest
        while pindex1 < pend1 and pindex2 < pend2 and pdest < pdestend:
            ref = cython.cast(cython.p_longlong, pindex2)[0]
            while pindex1 < pend1 and cython.cast(cython.p_longlong, pindex1)[0] <= ref and pdest < pdestend:
                cython.cast(cython.p_longlong, pdest)[0] = cython.cast(cython.p_longlong, pindex1)[0]
                cython.cast(cython.p_longlong, pdest)[1] = cython.cast(cython.p_longlong, pindex1)[1]
                pdest += stride0
                pindex1 += stride0
            if pindex1 < pend1:
                ref = cython.cast(cython.p_longlong, pindex1)[0]
                while pindex2 < pend2 and cython.cast(cython.p_longlong, pindex2)[0] <= ref and pdest < pdestend:
                    cython.cast(cython.p_longlong, pdest)[0] = cython.cast(cython.p_longlong, pindex2)[0]
                    cython.cast(cython.p_longlong, pdest)[1] = cython.cast(cython.p_longlong, pindex2)[1]
                    pdest += stride0
                    pindex2 += stride0

        # Copy leftover tails
        while pindex1 < pend1 and pdest < pdestend:
            cython.cast(cython.p_longlong, pdest)[0] = cython.cast(cython.p_longlong, pindex1)[0]
            cython.cast(cython.p_longlong, pdest)[1] = cython.cast(cython.p_longlong, pindex1)[1]
            pdest += stride0
            pindex1 += stride0
        while pindex2 < pend2 and pdest < pdestend:
            cython.cast(cython.p_longlong, pdest)[0] = cython.cast(cython.p_longlong, pindex2)[0]
            cython.cast(cython.p_longlong, pdest)[1] = cython.cast(cython.p_longlong, pindex2)[1]
            pdest += stride0
            pindex2 += stride0
        return (pdest - pdeststart) / stride0

    #@cython.cfunc
    @cython.locals(
        length1 = cython.size_t, length2 = cython.size_t, destlength = cython.size_t,
        stride0 = cython.size_t, ref = cython.uint,
        pindex1 = cython.p_char, pindex2 = cython.p_char, pdest = cython.p_char,
        pend1 = cython.p_char, pend2 = cython.p_char, pdestend = cython.p_char, pdeststart = cython.p_char)
    #@cython.returns(cython.size_t)
    def _c_merge_ui32(pindex1, length1, pindex2, length2, pdest, destlength, stride0):
        # Main merge
        pend1 = pindex1 + stride0 * length1
        pend2 = pindex2 + stride0 * length2
        pdestend = pdest + stride0 * destlength
        pdeststart = pdest
        while pindex1 < pend1 and pindex2 < pend2 and pdest < pdestend:
            ref = cython.cast(cython.p_uint, pindex2)[0]
            while pindex1 < pend1 and cython.cast(cython.p_uint, pindex1)[0] <= ref and pdest < pdestend:
                cython.cast(cython.p_uint, pdest)[0] = cython.cast(cython.p_uint, pindex1)[0]
                cython.cast(cython.p_uint, pdest)[1] = cython.cast(cython.p_uint, pindex1)[1]
                pdest += stride0
                pindex1 += stride0
            if pindex1 < pend1:
                ref = cython.cast(cython.p_uint, pindex1)[0]
                while pindex2 < pend2 and cython.cast(cython.p_uint, pindex2)[0] <= ref and pdest < pdestend:
                    cython.cast(cython.p_uint, pdest)[0] = cython.cast(cython.p_uint, pindex2)[0]
                    cython.cast(cython.p_uint, pdest)[1] = cython.cast(cython.p_uint, pindex2)[1]
                    pdest += stride0
                    pindex2 += stride0

        # Copy leftover tails
        while pindex1 < pend1 and pdest < pdestend:
            cython.cast(cython.p_uint, pdest)[0] = cython.cast(cython.p_uint, pindex1)[0]
            cython.cast(cython.p_uint, pdest)[1] = cython.cast(cython.p_uint, pindex1)[1]
            pdest += stride0
            pindex1 += stride0
        while pindex2 < pend2 and pdest < pdestend:
            cython.cast(cython.p_uint, pdest)[0] = cython.cast(cython.p_uint, pindex2)[0]
            cython.cast(cython.p_uint, pdest)[1] = cython.cast(cython.p_uint, pindex2)[1]
            pdest += stride0
            pindex2 += stride0
        return (pdest - pdeststart) / stride0

    #@cython.cfunc
    @cython.locals(
        length1 = cython.size_t, length2 = cython.size_t, destlength = cython.size_t,
        stride0 = cython.size_t, ref = cython.int,
        pindex1 = cython.p_char, pindex2 = cython.p_char, pdest = cython.p_char,
        pend1 = cython.p_char, pend2 = cython.p_char, pdestend = cython.p_char, pdeststart = cython.p_char)
    #@cython.returns(cython.size_t)
    def _c_merge_i32(pindex1, length1, pindex2, length2, pdest, destlength, stride0):
        # Main merge
        pend1 = pindex1 + stride0 * length1
        pend2 = pindex2 + stride0 * length2
        pdestend = pdest + stride0 * destlength
        pdeststart = pdest
        while pindex1 < pend1 and pindex2 < pend2 and pdest < pdestend:
            ref = cython.cast(cython.p_int, pindex2)[0]
            while pindex1 < pend1 and cython.cast(cython.p_int, pindex1)[0] <= ref and pdest < pdestend:
                cython.cast(cython.p_int, pdest)[0] = cython.cast(cython.p_int, pindex1)[0]
                cython.cast(cython.p_int, pdest)[1] = cython.cast(cython.p_int, pindex1)[1]
                pdest += stride0
                pindex1 += stride0
            if pindex1 < pend1:
                ref = cython.cast(cython.p_int, pindex1)[0]
                while pindex2 < pend2 and cython.cast(cython.p_int, pindex2)[0] <= ref and pdest < pdestend:
                    cython.cast(cython.p_int, pdest)[0] = cython.cast(cython.p_int, pindex2)[0]
                    cython.cast(cython.p_int, pdest)[1] = cython.cast(cython.p_int, pindex2)[1]
                    pdest += stride0
                    pindex2 += stride0

        # Copy leftover tails
        while pindex1 < pend1 and pdest < pdestend:
            cython.cast(cython.p_int, pdest)[0] = cython.cast(cython.p_int, pindex1)[0]
            cython.cast(cython.p_int, pdest)[1] = cython.cast(cython.p_int, pindex1)[1]
            pdest += stride0
            pindex1 += stride0
        while pindex2 < pend2 and pdest < pdestend:
            cython.cast(cython.p_int, pdest)[0] = cython.cast(cython.p_int, pindex2)[0]
            cython.cast(cython.p_int, pdest)[1] = cython.cast(cython.p_int, pindex2)[1]
            pdest += stride0
            pindex2 += stride0
        return (pdest - pdeststart) / stride0

    #@cython.cfunc
    @cython.locals(
        length1 = cython.size_t, length2 = cython.size_t, destlength = cython.size_t,
        stride0 = cython.size_t, ref = cython.double,
        pindex1 = cython.p_char, pindex2 = cython.p_char, pdest = cython.p_char,
        pend1 = cython.p_char, pend2 = cython.p_char, pdestend = cython.p_char, pdeststart = cython.p_char)
    #@cython.returns(cython.size_t)
    def _c_merge_f64(pindex1, length1, pindex2, length2, pdest, destlength, stride0):
        # Main merge
        pend1 = pindex1 + stride0 * length1
        pend2 = pindex2 + stride0 * length2
        pdestend = pdest + stride0 * destlength
        pdeststart = pdest
        while pindex1 < pend1 and pindex2 < pend2 and pdest < pdestend:
            ref = cython.cast(cython.p_double, pindex2)[0]
            while pindex1 < pend1 and cython.cast(cython.p_double, pindex1)[0] <= ref and pdest < pdestend:
                cython.cast(cython.p_double, pdest)[0] = cython.cast(cython.p_double, pindex1)[0]
                cython.cast(cython.p_double, pdest)[1] = cython.cast(cython.p_double, pindex1)[1]
                pdest += stride0
                pindex1 += stride0
            if pindex1 < pend1:
                ref = cython.cast(cython.p_double, pindex1)[0]
                while pindex2 < pend2 and cython.cast(cython.p_double, pindex2)[0] <= ref and pdest < pdestend:
                    cython.cast(cython.p_double, pdest)[0] = cython.cast(cython.p_double, pindex2)[0]
                    cython.cast(cython.p_double, pdest)[1] = cython.cast(cython.p_double, pindex2)[1]
                    pdest += stride0
                    pindex2 += stride0

        # Copy leftover tails
        while pindex1 < pend1 and pdest < pdestend:
            cython.cast(cython.p_double, pdest)[0] = cython.cast(cython.p_double, pindex1)[0]
            cython.cast(cython.p_double, pdest)[1] = cython.cast(cython.p_double, pindex1)[1]
            pdest += stride0
            pindex1 += stride0
        while pindex2 < pend2 and pdest < pdestend:
            cython.cast(cython.p_double, pdest)[0] = cython.cast(cython.p_double, pindex2)[0]
            cython.cast(cython.p_double, pdest)[1] = cython.cast(cython.p_double, pindex2)[1]
            pdest += stride0
            pindex2 += stride0
        return (pdest - pdeststart) / stride0

    #@cython.cfunc
    @cython.locals(
        length1 = cython.size_t, length2 = cython.size_t, destlength = cython.size_t,
        stride0 = cython.size_t, ref = cython.float,
        pindex1 = cython.p_char, pindex2 = cython.p_char, pdest = cython.p_char,
        pend1 = cython.p_char, pend2 = cython.p_char, pdestend = cython.p_char, pdeststart = cython.p_char)
    #@cython.returns(cython.size_t)
    def _c_merge_f32(pindex1, length1, pindex2, length2, pdest, destlength, stride0):
        # Main merge
        pend1 = pindex1 + stride0 * length1
        pend2 = pindex2 + stride0 * length2
        pdestend = pdest + stride0 * destlength
        pdeststart = pdest
        while pindex1 < pend1 and pindex2 < pend2 and pdest < pdestend:
            ref = cython.cast(cython.p_float, pindex2)[0]
            while pindex1 < pend1 and cython.cast(cython.p_float, pindex1)[0] <= ref and pdest < pdestend:
                cython.cast(cython.p_float, pdest)[0] = cython.cast(cython.p_float, pindex1)[0]
                cython.cast(cython.p_float, pdest)[1] = cython.cast(cython.p_float, pindex1)[1]
                pdest += stride0
                pindex1 += stride0
            if pindex1 < pend1:
                ref = cython.cast(cython.p_float, pindex1)[0]
                while pindex2 < pend2 and cython.cast(cython.p_float, pindex2)[0] <= ref and pdest < pdestend:
                    cython.cast(cython.p_float, pdest)[0] = cython.cast(cython.p_float, pindex2)[0]
                    cython.cast(cython.p_float, pdest)[1] = cython.cast(cython.p_float, pindex2)[1]
                    pdest += stride0
                    pindex2 += stride0

        # Copy leftover tails
        while pindex1 < pend1 and pdest < pdestend:
            cython.cast(cython.p_float, pdest)[0] = cython.cast(cython.p_float, pindex1)[0]
            cython.cast(cython.p_float, pdest)[1] = cython.cast(cython.p_float, pindex1)[1]
            pdest += stride0
            pindex1 += stride0
        while pindex2 < pend2 and pdest < pdestend:
            cython.cast(cython.p_float, pdest)[0] = cython.cast(cython.p_float, pindex2)[0]
            cython.cast(cython.p_float, pdest)[1] = cython.cast(cython.p_float, pindex2)[1]
            pdest += stride0
            pindex2 += stride0
        return (pdest - pdeststart) / stride0

    # Commented cython directives in pxd
    #@cython.ccall
    @cython.locals(
        stride0 = cython.size_t, length1 = cython.size_t, length2 = cython.size_t,
        destlength = cython.size_t, rdestlength = cython.size_t,
        index1buf = 'Py_buffer', index2buf = 'Py_buffer', destbuf = 'Py_buffer',
        pindex1 = cython.p_char, pindex2 = cython.p_char, pdest = cython.p_char)
    #@cython.returns(cython.size_t)
    def index_merge(index1, index2, dest):
        length1 = len(index1)
        length2 = len(index2)
        destlength = len(dest)
        rdestlength = min(destlength, length1+length2)

        if len(index1.shape) != 2 or len(index2.shape) != 2:
            raise ValueError("Indices must be two-dimensional")
        if len(dest.shape) != 2:
            raise ValueError("Destination must be two-dimensional")
        if index1.shape[1] != 2 or index2.shape[1] != 2:
            raise ValueError("Indices must be N x 2 matrices")
        if dest.shape[1] != 2:
            raise ValueError("Destination must be an N x 2 matrix")

        #lint:disable
        PyObject_GetBuffer(index1, cython.address(index1buf), PyBUF_STRIDED_RO)
        try:
            PyObject_GetBuffer(index2, cython.address(index2buf), PyBUF_STRIDED_RO)
            try:
                PyObject_GetBuffer(dest, cython.address(destbuf), PyBUF_STRIDED_RO)
                try:
                    if ( index1buf.strides == cython.NULL
                            or index1buf.len < length1 * index1buf.strides[0] ):
                        raise ValueError("Invalid buffer state on index1")
                    if ( index2buf.strides == cython.NULL
                            or index2buf.len < length2 * index2buf.strides[0] ):
                        raise ValueError("Invalid buffer state on index2")
                    if ( destbuf.strides == cython.NULL
                            or destbuf.len < destlength * destbuf.strides[0] ):
                        raise ValueError("Invalid buffer state on dest")

                    pindex1 = cython.cast(cython.p_char, index1buf.buf)
                    pindex2 = cython.cast(cython.p_char, index2buf.buf)
                    pdest = cython.cast(cython.p_char, destbuf.buf)
                    stride0 = index1buf.strides[0]
                    if stride0 == 0:
                        raise ValueError("Invalid buffer stride")
                    if index2buf.strides[0] != stride0:
                        raise ValueError("Incompatible indexes")
                    if destbuf.strides[0] != stride0:
                        raise ValueError("Incompatible destination")

                    dtype = cython.cast('char*', index1.dtype.char)[0]
                    if cython.cast('char*', index2.dtype.char)[0] != dtype:
                        raise ValueError("Incompatible indexes")
                    if cython.cast('char*', dest.dtype.char)[0] != dtype:
                        raise ValueError("Incompatible destination")

                    if ( pdest == pindex1 or pdest == pindex2
                            or (pdest < pindex1 + length1 * stride0 and pdest >= pindex1)
                            or (pdest < pindex2 + length2 * stride0 and pdest >= pindex2)
                            or (pindex1 < pdest + rdestlength * stride0 and pindex1 >= pdest)
                            or (pindex2 < pdest + rdestlength * stride0 and pindex2 >= pdest) ):
                        raise NotImplementedError("In-place merge not implemented, destination must not overlap")

                    #lint:enable
                    if dtype == 'L' or dtype == 'Q':
                        # TO-DO: better hints?
                        with cython.nogil:
                            return _c_merge_ui64(pindex1, length1, pindex2, length2, pdest, destlength, stride0)
                    elif dtype == 'I':
                        # TO-DO: better hints?
                        with cython.nogil:
                            return _c_merge_ui32(pindex1, length1, pindex2, length2, pdest, destlength, stride0)
                    elif dtype == 'l' or dtype == 'q':
                        # TO-DO: better hints?
                        with cython.nogil:
                            return _c_merge_i64(pindex1, length1, pindex2, length2, pdest, destlength, stride0)
                    elif dtype == 'i':
                        # TO-DO: better hints?
                        with cython.nogil:
                            return _c_merge_i32(pindex1, length1, pindex2, length2, pdest, destlength, stride0)
                    elif dtype == 'd':
                        # TO-DO: better hints?
                        with cython.nogil:
                            return _c_merge_f64(pindex1, length1, pindex2, length2, pdest, destlength, stride0)
                    elif dtype == 'f':
                        # TO-DO: better hints?
                        with cython.nogil:
                            return _c_merge_f32(pindex1, length1, pindex2, length2, pdest, destlength, stride0)
                    else:
                        raise NotImplementedError("Unsupported array type %s" % (chr(dtype),))
                finally:
                    PyBuffer_Release(cython.address(destbuf)) #lint:ok
            finally:
                PyBuffer_Release(cython.address(index2buf)) #lint:ok
        finally:
            PyBuffer_Release(cython.address(index1buf)) #lint:ok
else:
    # Not so efficient pure-python fallback
    def _index_merge(index1, index2, dest):
        # Main merge
        pdest = 0
        pindex1 = 0
        pindex2 = 0
        pend1 = len(index1)
        pend2 = len(index2)
        pdestend = len(dest)

        if len(index1.shape) != 2 or len(index2.shape) != 2:
            raise ValueError("Indices must be two-dimensional")
        if len(dest.shape) != 2:
            raise ValueError("Destination must be two-dimensional")
        if index1.shape[1] != 2 or index2.shape[1] != 2:
            raise ValueError("Indices must be N x 2 matrices")
        if dest.shape[1] != 2:
            raise ValueError("Destination must be an N x 2 matrix")
        if (    (dest.base if dest.base is not None else dest) is (
                    index1.base if index1.base is not None else index1)
                or (dest.base if dest.base is not None else dest) is (
                    index2.base if index2.base is not None else index2) ):
            raise NotImplementedError("In-place merge not implemented, destination must not overlap")

        while pindex1 < pend1 and pindex2 < pend2 and pdest < pdestend:
            ref = index2[pindex2][0]
            while pindex1 < pend1 and index1[pindex1][0] <= ref and pdest < pdestend:
                dest[pdest] = index1[pindex1]
                pdest += 1
                pindex1 += 1
            if pindex1 < pend1:
                ref = index1[pindex1][0]
                while pindex2 < pend2 and index2[pindex2][0] <= ref and pdest < pdestend:
                    dest[pdest] = index2[pindex2]
                    pdest += 1
                    pindex2 += 1

        # Copy leftover tails
        while pindex1 < pend1 and pdest < pdestend:
            dest[pdest] = index1[pindex1]
            pdest += 1
            pindex1 += 1
        while pindex2 < pend2 and pdest < pdestend:
            dest[pdest] = index2[pindex2]
            pdest += 1
            pindex2 += 1
        return pdest
    globals()['index_merge'] = _index_merge

@cython.ccall
@cython.locals(i = int, clobber = cython.bint)
def _merge_all(parts, dtype, clobber):
    if len(parts) == 1:
        return parts[0]
    else:
        nparts = []
        for i in xrange(0, len(parts), 2):
            if i+1 < len(parts):
                npart = numpy.empty((len(parts[i])+len(parts[i+1]), 2), dtype)
                merge_elements = index_merge(parts[i], parts[i+1], npart)
                if merge_elements != len(npart):
                    npart = npart[:merge_elements]
                nparts.append(npart)
            else:
                nparts.append(parts[i])
        if clobber:
            del parts[:]
        del parts
        return _merge_all(nparts, dtype, True)

@cython.cfunc
@cython.locals(discard_duplicate_keys = cython.bint, discard_duplicates = cython.bint, copy = cython.bint,
    nout = cython.size_t, nmin = cython.size_t, out_start = cython.size_t)
def _discard_duplicates(apart, struct_dt, discard_duplicate_keys, discard_duplicates, copy):
    if discard_duplicate_keys or discard_duplicates:
        # What numpy.unique does, but using MUCH less RAM
        vpart = apart.view(struct_dt)
        vpart.sort(0)
        if discard_duplicate_keys:
            flags = apart[1:,0] != apart[:-1,0]
        elif discard_duplicates:
            flags = vpart[1:,0] != vpart[:-1,0]
        np = numpy
        if not np.all(flags):
            if copy:
                # Simple boolean indexing, best implementation for constructing a deduplicated copy
                flags = np.concatenate([[True], flags])
                apart = apart[flags]
            else:
                # In-place compress operation, best option for non-copying deduplication, to avoid
                # having to allocate temporary workspace proportional to output size. This
                # way only uses a fixed amount of temporary workspace and builds a compressed
                # result into the input array directly.
                nmin = np.argmin(flags)
                count_nonzero = np.count_nonzero
                start = nmin
                end = len(flags)
                out_start = start+1
                while start < end:
                    chunk_end = min(end, start + 100000)
                    flags_slice = flags[start:chunk_end]
                    nout = count_nonzero(flags_slice)
                    if nout != 0:
                        dedup_slice = apart[start+1:chunk_end+1]
                        if nout < (chunk_end - start):
                            dedup_slice = dedup_slice[flags_slice]
                        apart[out_start:out_start+nout] = dedup_slice
                        del dedup_slice
                    del flags_slice
                    start = chunk_end
                    out_start += nout
                apart = apart[:out_start]
    return apart

@cython.cclass
class NumericIdMapper(_CZipMapBase):
    dtype = npuint64

    # Num-items, Index-pos
    _Header = struct.Struct('=QQ')

    cython.declare(
        _buf = object,
        _likebuf = object,
        _file = object,
        _dtype = object,
        index_elements = cython.ulonglong,
        index_offset = cython.ulonglong,
        index = object,
        _index_min = cython.ulonglong,
        _index_max = cython.ulonglong,
        dtypemax = cython.ulonglong,
    )

    @property
    def buf(self):
        return self._buf

    @property
    def fileobj(self):
        return self._file

    @property
    def fileno(self):
        return self._file.fileno()

    @property
    def name(self):
        return self._file.name

    def __init__(self, buf, offset = 0):
        # Accelerate class attributes
        self._dtype = self.dtype

        # Initialize buffer
        if offset:
            self._buf = self._likebuf = buffer(buf, offset)
        else:
            self._buf = buf
            self._likebuf = _likebuffer(buf)

        # Parse header and map index
        self.index_elements, self.index_offset = self._Header.unpack_from(self._buf, 0)

        self.index = numpy.ndarray(buffer = self._buf,
            offset = self.index_offset,
            dtype = self.dtype,
            shape = (self.index_elements, 2))

        if len(self.index) > 0:
            self._index_min = self.index[0,0]
            self._index_max = self.index[-1,0]
        else:
            self._index_min = self._index_max = 0

        dtype = self.dtype
        try:
            self.dtypemax = ~dtype(0)
        except:
            try:
                self.dtypemax = ~dtype.type(0)
            except:
                self.dtypemax = ~0

    def __getitem__(self, key):
        rv = self.get(key)
        if rv is None:
            raise KeyError(key)
        else:
            return rv

    def __len__(self):
        return self.index_elements

    def __contains__(self, key):
        return self.get(key) is not None

    def preload(self):
        # Just touch everything in sequential order
        self.index.max()

    @cython.locals(i = cython.ulonglong, indexbuf = 'Py_buffer', pybuf = 'Py_buffer')
    def iterkeys(self):
        return iter(self.index[:,0])

    def keys(self):
        # Baaad idea
        return self.index[:,0]

    def __iter__(self):
        return self.iterkeys()

    def itervalues(self):
        return iter(self.index[:,1])

    def values(self):
        return self.index[:,1]

    @cython.locals(i = cython.ulonglong, indexbuf = 'Py_buffer', pybuf = 'Py_buffer',
        stride0 = cython.size_t, stride1 = cython.size_t, pindex = cython.p_char)
    def iteritems(self):
        buf = self._buf
        dtype = self.dtype
        index = self.index
        if cython.compiled:
            #lint:disable
            buf = self._likebuf
            PyObject_GetBuffer(buf, cython.address(pybuf), PyBUF_SIMPLE)
            try:
                if dtype is npuint64:
                    PyObject_GetBuffer(index, cython.address(indexbuf), PyBUF_STRIDED_RO)
                    try:
                        if ( indexbuf.strides == cython.NULL
                                or indexbuf.ndim < 2
                                or indexbuf.len < self.index_elements * indexbuf.strides[0] ):
                            raise ValueError("Invalid buffer state")
                        stride0 = indexbuf.strides[0]
                        stride1 = indexbuf.strides[1]
                        pindex = cython.cast(cython.p_char, indexbuf.buf)
                        for i in xrange(self.index_elements):
                            yield (
                                cython.cast(cython.p_ulonglong, pindex)[0],
                                cython.cast(cython.p_ulonglong, pindex + stride1)[0]
                            )
                            pindex += stride0
                    finally:
                        PyBuffer_Release(cython.address(indexbuf))
                elif dtype is npuint32:
                    PyObject_GetBuffer(index, cython.address(indexbuf), PyBUF_STRIDED_RO)
                    try:
                        if ( indexbuf.strides == cython.NULL
                                or indexbuf.ndim < 2
                                or indexbuf.len < self.index_elements * indexbuf.strides[0] ):
                            raise ValueError("Invalid buffer state")
                        stride0 = indexbuf.strides[0]
                        stride1 = indexbuf.strides[1]
                        pindex = cython.cast(cython.p_char, indexbuf.buf)
                        for i in xrange(self.index_elements):
                            yield (
                                cython.cast(cython.p_uint, pindex)[0],
                                cython.cast(cython.p_uint, pindex + stride1)[0]
                            )
                            pindex += stride0
                    finally:
                        PyBuffer_Release(cython.address(indexbuf))
                else:
                    for i in xrange(self.index_elements):
                        yield (
                            index[i,0],
                            index[i,1]
                        )
            finally:
                PyBuffer_Release(cython.address(pybuf))
            #lint:enable
        else:
            for i in xrange(self.index_elements):
                yield (index[i,0], index[i,1])

    def items(self):
        # Bad idea, but hey, if they do this, it means the caller expects the collection to fit in RAM
        return list(self.iteritems())

    @cython.ccall
    @cython.locals(
        hkey = cython.ulonglong,
        lo = cython.size_t, hi = cython.size_t, hint = cython.size_t, stride0 = cython.size_t,
        indexbuf = 'Py_buffer', pindex = cython.p_char)
    @cython.returns(cython.size_t)
    def _search_hkey(self, hkey):
        hi = self.index_elements
        lo = 0
        hikey = self._index_max
        lokey = self._index_min
        if hkey < lokey:
            return lo
        elif hkey > hikey:
            return hi
        if cython.compiled:
            dtype = self._dtype
            if dtype is npuint64 or dtype is npuint32:
                #lint:disable
                PyObject_GetBuffer(self.index, cython.address(indexbuf), PyBUF_STRIDED_RO)
                try:
                    if ( indexbuf.strides == cython.NULL
                            or indexbuf.len < hi * indexbuf.strides[0] ):
                        raise ValueError("Invalid buffer state")
                    pindex = cython.cast(cython.p_char, indexbuf.buf)
                    stride0 = indexbuf.strides[0]

                    if dtype is npuint64:
                        # TO-DO: better hints?
                        hint = (lo+hi)//2
                        return _c_search_hkey_ui64(hkey, pindex, stride0, hi, hint)
                    elif dtype is npuint32:
                        # TO-DO: better hints?
                        hint = (lo+hi)//2
                        return _c_search_hkey_ui32(hkey, pindex, stride0, hi, hint)
                    else:
                        raise AssertionError("Internal error")
                finally:
                    PyBuffer_Release(cython.address(indexbuf))
                #lint:enable
            else:
                raise AssertionError("Internal error")
        else:
            dtype = self.dtype
            struct_dt = numpy.dtype([
                ('key', dtype),
                ('value', dtype),
            ])
            return self.index.view(struct_dt).reshape(self.index.shape[0]).searchsorted(
                numpy.array([(hkey,0)],dtype=struct_dt))[0]

    @cython.ccall
    @cython.locals(
        hkey = cython.ulonglong, startpos = int, nitems = int, bkey = bytes,
        stride0 = cython.size_t, stride1 = cython.size_t, blen = cython.size_t, pbkey = 'const char *',
        indexbuf = 'Py_buffer', pybuf = 'Py_buffer', pindex = cython.p_char)
    def get(self, key, default = None):
        if not isinstance(key, (int, long)):
            return default
        if key < 0 or key > self.dtypemax:
            return default
        hkey = key
        startpos = self._search_hkey(hkey)
        nitems = self.index_elements
        if 0 <= startpos < nitems:
            buf = self._buf
            dtype = self._dtype
            if cython.compiled:
                #lint:disable
                buf = self._likebuf
                PyObject_GetBuffer(buf, cython.address(pybuf), PyBUF_SIMPLE)
                try:
                    if dtype is npuint64:
                        PyObject_GetBuffer(self.index, cython.address(indexbuf), PyBUF_STRIDED_RO)
                        try:
                            if ( indexbuf.strides == cython.NULL
                                    or indexbuf.ndim < 2
                                    or indexbuf.len < nitems * indexbuf.strides[0] ):
                                raise ValueError("Invalid buffer state")
                            stride0 = indexbuf.strides[0]
                            stride1 = indexbuf.strides[1]
                            pindex = cython.cast(cython.p_char, indexbuf.buf) + startpos * stride0
                            pindexend = cython.cast(cython.p_char, indexbuf.buf) + indexbuf.len - stride0 + 1
                            if pindex < pindexend and cython.cast(cython.p_ulonglong, pindex)[0] == hkey:
                                return cython.cast(cython.p_ulonglong, pindex + stride1)[0]
                        finally:
                            PyBuffer_Release(cython.address(indexbuf))
                    elif dtype is npuint32:
                        PyObject_GetBuffer(self.index, cython.address(indexbuf), PyBUF_STRIDED_RO)
                        try:
                            if ( indexbuf.strides == cython.NULL
                                    or indexbuf.ndim < 2
                                    or indexbuf.len < nitems * indexbuf.strides[0] ):
                                raise ValueError("Invalid buffer state")
                            stride0 = indexbuf.strides[0]
                            stride1 = indexbuf.strides[1]
                            pindex = cython.cast(cython.p_char, indexbuf.buf) + startpos * stride0
                            pindexend = cython.cast(cython.p_char, indexbuf.buf) + indexbuf.len - stride0 + 1
                            if pindex < pindexend and cython.cast(cython.p_uint, pindex)[0] == hkey:
                                return cython.cast(cython.p_uint, pindex + stride1)[0]
                        finally:
                            PyBuffer_Release(cython.address(indexbuf))
                    else:
                        index = self.index
                        if startpos < nitems and index[startpos,0] == hkey:
                            return index[startpos,1]
                finally:
                    PyBuffer_Release(cython.address(pybuf))
                #lint:enable
            else:
                index = self.index
                if startpos < nitems and index[startpos,0] == hkey:
                    return index[startpos,1]
        return default

    @classmethod
    @cython.locals(
        basepos = cython.ulonglong, curpos = cython.ulonglong, endpos = cython.ulonglong, finalpos = cython.ulonglong,
        discard_duplicates = cython.bint, discard_duplicate_keys = cython.bint)
    def build(cls, initializer, destfile = None, tempdir = None,
            discard_duplicates = False, discard_duplicate_keys = False):
        if destfile is None:
            destfile = tempfile.NamedTemporaryFile(dir = tempdir)
        partsfile = partswrite = None

        try:
            dtype = cls.dtype
            basepos = destfile.tell()

            # Reserve space for the header
            write = destfile.write
            write(cls._Header.pack(0, 0))

            # Build the index - the index is a matrix of the form:
            # [ [ key, value id ], ... ]
            #
            # With the rows ordered by hash
            if isinstance(initializer, dict):
                initializer = initializer.iteritems()
            else:
                initializer = iter(initializer)
            bigparts = []
            parts = []
            islice = itertools.islice
            array = numpy.array
            curpos = basepos + cls._Header.size
            part = []
            struct_dt = numpy.dtype([
                ('key', dtype),
                ('value', dtype),
            ])
            void_dt = numpy.dtype((numpy.void, struct_dt.itemsize))
            concatenate = numpy.concatenate
            while 1:
                del part[:]
                for k,i in islice(initializer, 1000):
                    # Add the index item
                    part.append((k,i))
                if part:
                    parts.append(_discard_duplicates(
                        array(part, dtype), void_dt,
                        discard_duplicate_keys, discard_duplicates, False))
                else:
                    break
                if len(parts) > 1000:
                    # merge into a big part to flatten
                    apart = concatenate(parts)
                    del parts[:]
                    apart = _discard_duplicates(
                        apart, void_dt,
                        discard_duplicate_keys, discard_duplicates,
                        tempdir is None)
                    if tempdir is not None:
                        # Accumulate in tempfile
                        if partsfile is None:
                            partsfile = tempfile.TemporaryFile(dir = tempdir)
                            partswrite = partsfile.write
                        partswrite(buffer(apart))
                    else:
                        # Accumulate in memory
                        bigparts.append(apart)
                    del apart
            del part

            bigparts.extend(parts)
            del parts

            if partsfile is not None:
                if bigparts:
                    # Flush the rest to do the final sort in mapped memory
                    for apart in bigparts:
                        partswrite(buffer(apart))
                    del bigparts[:]
                partsfile.flush()
                partsfile.seek(0)
                apart = numpy.memmap(partsfile, dtype).reshape(-1,2)
                apart = _discard_duplicates(
                    apart, struct_dt,
                    discard_duplicate_keys, discard_duplicates, False)
                bigparts.append(apart)
                del apart

            # Merge the final batch of parts and build the sorted index
            if bigparts:
                needs_resort = not (discard_duplicate_keys or discard_duplicates)
                if len(bigparts) > 1:
                    bigindex = concatenate(bigparts)
                    del bigparts[:]
                    bigindex = _discard_duplicates(
                        bigindex, struct_dt,
                        discard_duplicate_keys, discard_duplicates, False)
                else:
                    bigindex = bigparts[0]
                    del bigparts[:]
                    if partsfile is None:
                        # Must re-sort with structural sort. Void sort may not have the same ordering.
                        needs_resort = True
                if needs_resort:
                    # Just sort, else already deduplicated and sorted
                    bigindex.view(struct_dt).sort(0)
                index = bigindex
                del bigindex
            else:
                index = numpy.empty(shape=(0,2), dtype=dtype)
            del bigparts

            indexpos = curpos
            write(buffer(index))
            nitems = len(index)
        finally:
            if partsfile is not None:
                partsfile.close()
            partsfile = partswrite = None

        finalpos = destfile.tell()
        if finalpos & 31:
            write("\x00" * (32 - (finalpos & 31)))
            finalpos = destfile.tell()

        destfile.seek(basepos)
        write(cls._Header.pack(nitems, indexpos - basepos))
        destfile.seek(finalpos)
        destfile.flush()

        rv = cls.map_file(destfile, basepos, size = finalpos - basepos)
        destfile.seek(finalpos)
        return rv

    @classmethod
    def map_buffer(cls, buf, offset = 0):
        return cls(buf, offset)

    @classmethod
    @cython.locals(rv = 'NumericIdMapper')
    def map_file(cls, fileobj, offset = 0, size = None):
        if isinstance(fileobj, zipfile.ZipExtFile):
            return cls.map_zipfile(fileobj, offset, size)

        map_start = offset - offset % mmap.ALLOCATIONGRANULARITY
        fileobj.seek(map_start)
        buf = mmap.mmap(fileobj.fileno(), 0, access = mmap.ACCESS_READ, offset = map_start)
        rv = cls(buf, offset - map_start)
        rv._file = fileobj
        return rv

    @classmethod
    @cython.locals(
        basepos = cython.ulonglong, curpos = cython.ulonglong, endpos = cython.ulonglong, finalpos = cython.ulonglong,
        discard_duplicates = cython.bint, discard_duplicate_keys = cython.bint, index_elements = cython.size_t,
        mapper = 'NumericIdMapper')
    def merge(cls, parts, destfile = None, tempdir = None,
            discard_duplicates = False, discard_duplicate_keys = False):
        if destfile is None:
            destfile = tempfile.NamedTemporaryFile(dir = tempdir)

        dtype = cls.dtype
        basepos = destfile.tell()

        # Reserve space for the header
        write = destfile.write
        write(cls._Header.pack(0, 0))

        indexpos = basepos + cls._Header.size

        # Merge the indexes
        index = _merge_all([mapper.index for mapper in parts], dtype, True)

        write(buffer(index))
        nitems = len(index)

        finalpos = destfile.tell()
        if finalpos & 31:
            write("\x00" * (32 - (finalpos & 31)))
            finalpos = destfile.tell()

        destfile.seek(basepos)
        write(cls._Header.pack(nitems, indexpos - basepos))
        destfile.seek(finalpos)
        destfile.flush()

        rv = cls.map_file(destfile, basepos, size = finalpos - basepos)
        destfile.seek(finalpos)
        return rv

class NumericId32Mapper(NumericIdMapper):
    dtype = npuint32

@cython.locals(ux = unicode)
def safe_utf8(x):
    if isinstance(x, unicode):
        # The assignment-style cast is needed because an inline case triggers a Cython compiler crash
        ux = x
        return ux.encode("utf8")
    else:
        return x

@cython.cclass
class StringIdMapper(_CZipMapBase):
    encode = staticmethod(safe_utf8)
    dtype = npuint64
    xxh = xxhash.xxh64

    # Num-items, Index-pos
    _Header = struct.Struct('=QQ')

    cython.declare(
        _buf = object,
        _likebuf = object,
        _file = object,
        _encode = object,
        _dtype = object,
        _xxh = object,
        index_elements = cython.ulonglong,
        index_offset = cython.ulonglong,
        index = object,
    )

    @property
    def buf(self):
        return self._buf

    @property
    def fileobj(self):
        return self._file

    @property
    def fileno(self):
        return self._file.fileno()

    @property
    def name(self):
        return self._file.name

    def __init__(self, buf, offset = 0):
        # Accelerate class attributes
        self._encode = self.encode
        self._dtype = self.dtype
        self._xxh = self.xxh

        # Initialize buffer
        if offset:
            self._buf = self._likebuf = buffer(buf, offset)
        else:
            self._buf = buf
            self._likebuf = _likebuffer(buf)

        # Parse header and map index
        self.index_elements, self.index_offset = self._Header.unpack_from(self._buf, 0)

        self.index = numpy.ndarray(buffer = self._buf,
            offset = self.index_offset,
            dtype = self.dtype,
            shape = (self.index_elements, 3))

    def __getitem__(self, key):
        rv = self.get(key)
        if rv is None:
            raise KeyError(key)
        else:
            return rv

    def __len__(self):
        return self.index_elements

    def __contains__(self, key):
        return self.get(key) is not None

    def preload(self):
        # Just touch everything in sequential order
        self.index.max()

    @cython.locals(i = cython.ulonglong, indexbuf = 'Py_buffer', pybuf = 'Py_buffer')
    def iterkeys(self, make_sequential = True):
        buf = self._buf
        dtype = self.dtype
        if make_sequential:
            # Big collections don't fit in RAM, so it helps if they're accessed sequentially
            # We'll just have to copy and sort the index, no big deal though
            index = numpy.sort(self.index[:,1])
            stride = 1
            offs = 0
        else:
            index = self.index
            stride = 3
            offs = 1
        if cython.compiled:
            #lint:disable
            buf = self._likebuf
            PyObject_GetBuffer(buf, cython.address(pybuf), PyBUF_SIMPLE)
            try:
                if dtype is npuint64:
                    PyObject_GetBuffer(index, cython.address(indexbuf), PyBUF_SIMPLE)
                    try:
                        if indexbuf.len < (self.index_elements * stride * cython.sizeof(cython.ulonglong)):
                            raise ValueError("Invalid buffer state")
                        for i in xrange(self.index_elements):
                            yield _unpack_bytes_from_cbuffer(
                                cython.cast(cython.p_char, pybuf.buf),
                                cython.cast(cython.p_ulonglong, indexbuf.buf)[i*stride+offs],
                                pybuf.len, None)
                    finally:
                        PyBuffer_Release(cython.address(indexbuf))
                elif dtype is npuint32:
                    PyObject_GetBuffer(index, cython.address(indexbuf), PyBUF_SIMPLE)
                    try:
                        if indexbuf.len < (self.index_elements * stride * cython.sizeof(cython.uint)):
                            raise ValueError("Invalid buffer state")
                        for i in xrange(self.index_elements):
                            yield _unpack_bytes_from_cbuffer(
                                cython.cast(cython.p_char, pybuf.buf),
                                cython.cast(cython.p_uint, indexbuf.buf)[i*stride+offs],
                                pybuf.len, None)
                    finally:
                        PyBuffer_Release(cython.address(indexbuf))
                else:
                    for i in xrange(self.index_elements):
                        yield _unpack_bytes_from_cbuffer(
                            cython.cast(cython.p_char, pybuf.buf),
                            index[i],
                            pybuf.len, None)
            finally:
                PyBuffer_Release(cython.address(pybuf))
            #lint:enable
        else:
            for i in xrange(self.index_elements):
                yield _unpack_bytes_from_pybuffer(buf, index[i], None)

    def __iter__(self):
        return self.iterkeys()

    def itervalues(self):
        return iter(self.index[:,2])

    def values(self):
        return self.index[:,2]

    def keys(self):
        # Baaad idea
        return list(self.iterkeys())

    @cython.locals(i = cython.ulonglong, indexbuf = 'Py_buffer', pybuf = 'Py_buffer',
        stride0 = cython.size_t, stride1 = cython.size_t, pindex = cython.p_char)
    def iteritems(self, make_sequential = True):
        buf = self._buf
        dtype = self.dtype
        if make_sequential:
            # Big collections don't fit in RAM, so it helps if they're accessed sequentially
            # We'll just have to copy and sort the index, no big deal though
            index = self.index[numpy.argsort(self.index[:,1])]
        else:
            index = self.index
        if cython.compiled:
            #lint:disable
            buf = self._likebuf
            PyObject_GetBuffer(buf, cython.address(pybuf), PyBUF_SIMPLE)
            try:
                if dtype is npuint64:
                    PyObject_GetBuffer(index, cython.address(indexbuf), PyBUF_STRIDED_RO)
                    try:
                        if ( indexbuf.strides == cython.NULL
                                or indexbuf.ndim < 2
                                or indexbuf.len < self.index_elements * indexbuf.strides[0] ):
                            raise ValueError("Invalid buffer state")
                        stride0 = indexbuf.strides[0]
                        stride1 = indexbuf.strides[1]
                        pindex = cython.cast(cython.p_char, indexbuf.buf)
                        for i in xrange(self.index_elements):
                            yield (
                                _unpack_bytes_from_cbuffer(
                                    cython.cast(cython.p_char, pybuf.buf),
                                    cython.cast(cython.p_ulonglong, pindex + stride1)[0],
                                    pybuf.len, None),
                                cython.cast(cython.p_ulonglong, pindex + 2*stride1)[0]
                            )
                            pindex += stride0
                    finally:
                        PyBuffer_Release(cython.address(indexbuf))
                elif dtype is npuint32:
                    PyObject_GetBuffer(index, cython.address(indexbuf), PyBUF_STRIDED_RO)
                    try:
                        if ( indexbuf.strides == cython.NULL
                                or indexbuf.ndim < 2
                                or indexbuf.len < self.index_elements * indexbuf.strides[0] ):
                            raise ValueError("Invalid buffer state")
                        stride0 = indexbuf.strides[0]
                        stride1 = indexbuf.strides[1]
                        pindex = cython.cast(cython.p_char, indexbuf.buf)
                        for i in xrange(self.index_elements):
                            yield (
                                _unpack_bytes_from_cbuffer(
                                    cython.cast(cython.p_char, pybuf.buf),
                                    cython.cast(cython.p_uint, pindex + stride1)[0],
                                    pybuf.len, None),
                                cython.cast(cython.p_uint, pindex + 2*stride1)[0]
                            )
                            pindex += stride0
                    finally:
                        PyBuffer_Release(cython.address(indexbuf))
                else:
                    for i in xrange(self.index_elements):
                        yield (
                            _unpack_bytes_from_cbuffer(
                                cython.cast(cython.p_char, pybuf.buf),
                                index[i,1],
                                pybuf.len, None),
                            index[i,2]
                        )
            finally:
                PyBuffer_Release(cython.address(pybuf))
            #lint:enable
        else:
            for i in xrange(self.index_elements):
                yield (_unpack_bytes_from_pybuffer(buf, index[i,1], None), index[i,2])

    def items(self):
        # Bad idea, but hey, if they do this, it means the caller expects the collection to fit in RAM
        return list(self.iteritems(make_sequential = False))

    @cython.ccall
    @cython.locals(
        hkey = cython.ulonglong,
        lo = cython.size_t, hi = cython.size_t, hint = cython.size_t, stride0 = cython.size_t,
        indexbuf = 'Py_buffer', pindex = cython.p_char)
    @cython.returns(cython.size_t)
    def _search_hkey(self, hkey):
        hi = self.index_elements
        lo = 0
        if cython.compiled:
            dtype = self._dtype
            if dtype is npuint64 or dtype is npuint32:
                #lint:disable
                PyObject_GetBuffer(self.index, cython.address(indexbuf), PyBUF_STRIDED_RO)
                try:
                    if ( indexbuf.strides == cython.NULL
                            or indexbuf.len < hi * indexbuf.strides[0] ):
                        raise ValueError("Invalid buffer state")
                    pindex = cython.cast(cython.p_char, indexbuf.buf)
                    stride0 = indexbuf.strides[0]

                    if dtype is npuint64:
                        # A quick guess assuming uniform distribution of keys over the 64-bit value range
                        hint = (((hkey >> 32) * (hi-lo)) >> 32) + lo
                        return _c_search_hkey_ui64(hkey, pindex, stride0, hi, hint)
                    elif dtype is npuint32:
                        # A quick guess assuming uniform distribution of keys over the 64-bit value range
                        hint = ((hkey * (hi-lo)) >> 32) + lo
                        return _c_search_hkey_ui32(hkey, pindex, stride0, hi, hint)
                    else:
                        raise AssertionError("Internal error")
                finally:
                    PyBuffer_Release(cython.address(indexbuf))
                #lint:enable
        else:
            dtype = self.dtype
            struct_dt = numpy.dtype([
                ('key_hash', dtype),
                ('key_offset', dtype),
                ('value', dtype),
            ])
            return self.index.view(struct_dt).reshape(self.index.shape[0]).searchsorted(
                numpy.array([(hkey,0,0)],dtype=struct_dt))[0]

    @cython.ccall
    @cython.locals(
        hkey = cython.ulonglong, startpos = int, nitems = int, bkey = bytes,
        stride0 = cython.size_t, stride1 = cython.size_t, blen = cython.size_t, pbkey = 'const char *',
        indexbuf = 'Py_buffer', pybuf = 'Py_buffer', pindex = cython.p_char)
    def get(self, key, default = None):
        if not isinstance(key, basestring):
            return default
        bkey = self._encode(key)
        hkey = self._xxh(bkey).intdigest()
        startpos = self._search_hkey(hkey)
        nitems = self.index_elements
        if 0 <= startpos < nitems:
            buf = self._buf
            dtype = self._dtype
            if cython.compiled:
                pbkey = bkey
                blen = len(bkey)
                #lint:disable
                buf = self._likebuf
                PyObject_GetBuffer(buf, cython.address(pybuf), PyBUF_SIMPLE)
                try:
                    if dtype is npuint64:
                        PyObject_GetBuffer(self.index, cython.address(indexbuf), PyBUF_STRIDED_RO)
                        try:
                            if ( indexbuf.strides == cython.NULL
                                    or indexbuf.ndim < 2
                                    or indexbuf.len < nitems * indexbuf.strides[0] ):
                                raise ValueError("Invalid buffer state")
                            stride0 = indexbuf.strides[0]
                            stride1 = indexbuf.strides[1]
                            pindex = cython.cast(cython.p_char, indexbuf.buf) + startpos * stride0
                            pindexend = cython.cast(cython.p_char, indexbuf.buf) + indexbuf.len - stride0 + 1
                            while pindex < pindexend and cython.cast(cython.p_ulonglong, pindex)[0] == hkey:
                                if _compare_bytes_from_cbuffer(pbkey, blen,
                                        cython.cast(cython.p_char, pybuf.buf),
                                        cython.cast(cython.p_ulonglong, pindex + stride1)[0],
                                        pybuf.len):
                                    return cython.cast(cython.p_ulonglong, pindex + 2*stride1)[0]
                                pindex += stride0
                        finally:
                            PyBuffer_Release(cython.address(indexbuf))
                    elif dtype is npuint32:
                        PyObject_GetBuffer(self.index, cython.address(indexbuf), PyBUF_STRIDED_RO)
                        try:
                            if ( indexbuf.strides == cython.NULL
                                    or indexbuf.ndim < 2
                                    or indexbuf.len < nitems * indexbuf.strides[0] ):
                                raise ValueError("Invalid buffer state")
                            stride0 = indexbuf.strides[0]
                            stride1 = indexbuf.strides[1]
                            pindex = cython.cast(cython.p_char, indexbuf.buf) + startpos * stride0
                            pindexend = cython.cast(cython.p_char, indexbuf.buf) + indexbuf.len - stride0 + 1
                            while pindex < pindexend and cython.cast(cython.p_uint, pindex)[0] == hkey:
                                if _compare_bytes_from_cbuffer(pbkey, blen,
                                        cython.cast(cython.p_char, pybuf.buf),
                                        cython.cast(cython.p_uint, pindex + stride1)[0],
                                        pybuf.len):
                                    return cython.cast(cython.p_uint, pindex + 2*stride1)[0]
                                pindex += stride0
                        finally:
                            PyBuffer_Release(cython.address(indexbuf))
                    else:
                        index = self.index
                        while startpos < nitems and index[startpos,0] == hkey:
                            if _compare_bytes_from_cbuffer(pbkey, blen,
                                    cython.cast(cython.p_char, pybuf.buf),
                                    self.index[startpos,1],
                                    pybuf.len) == bkey:
                                return index[startpos,2]
                            startpos += 1
                finally:
                    PyBuffer_Release(cython.address(pybuf))
                #lint:enable
            else:
                index = self.index
                while startpos < nitems and index[startpos,0] == hkey:
                    if _unpack_bytes_from_pybuffer(buf, index[startpos,1], None) == bkey:
                        return index[startpos,2]
                    startpos += 1
        return default

    @classmethod
    @cython.locals(
        basepos = cython.ulonglong, curpos = cython.ulonglong, endpos = cython.ulonglong, finalpos = cython.ulonglong,
        dtypemax = cython.ulonglong)
    def build(cls, initializer, destfile = None, tempdir = None):
        if destfile is None:
            destfile = tempfile.NamedTemporaryFile(dir = tempdir)

        dtype = cls.dtype
        try:
            dtypemax = ~dtype(0)
        except:
            try:
                dtypemax = ~dtype.type(0)
            except:
                dtypemax = ~0

        basepos = destfile.tell()

        # Reserve space for the header
        write = destfile.write
        write(cls._Header.pack(0, 0))

        # Build the index - the index is a matrix of the form:
        # [ [ hash, key offset, value id ], ... ]
        #
        # With the rows ordered by hash
        if isinstance(initializer, dict):
            initializer = initializer.iteritems()
        else:
            initializer = iter(initializer)
        parts = []
        xxh = cls.xxh
        islice = itertools.islice
        array = numpy.array
        curpos = basepos + cls._Header.size
        encode = cls.encode
        bytes_pack_into = mapped_bytes.pack_into
        valbuf = bytearray(65536)
        valbuflen = 65536
        n = 0
        part = []
        while 1:
            del part[:]
            for k,i in islice(initializer, 1000):
                # Add the index item
                n += 1
                k = encode(k)
                klen = len(k)
                if curpos > dtypemax:
                    raise ValueError("Cannot represent offset with requested precision")
                part.append((xxh(k).intdigest(),curpos,i))
                if klen + 16 > valbuflen:
                    valbuflen = (klen + 16) * 2
                    valbuf = bytearray(valbuflen)
                endpos = bytes_pack_into(k, valbuf, 0)
                if valbuflen < endpos:
                    raise RuntimeError("Buffer overflow")
                write(valbuf[:endpos])
                curpos += endpos
            if part:
                parts.append(array(part, dtype))
            else:
                break
        if parts:
            index = numpy.concatenate(parts)
        else:
            index = numpy.empty(shape=(0,3), dtype=dtype)
        del parts, part
        shuffle = numpy.argsort(index[:,0])
        index = index[shuffle]

        indexpos = curpos
        write(buffer(index))
        nitems = len(index)

        finalpos = destfile.tell()
        if finalpos & 31:
            write("\x00" * (32 - (finalpos & 31)))
            finalpos = destfile.tell()

        destfile.seek(basepos)
        write(cls._Header.pack(nitems, indexpos - basepos))
        destfile.seek(finalpos)
        destfile.flush()

        rv = cls.map_file(destfile, basepos, size = finalpos - basepos)
        destfile.seek(finalpos)
        return rv

    @classmethod
    def map_buffer(cls, buf, offset = 0):
        return cls(buf, offset)

    @classmethod
    @cython.locals(rv = 'StringIdMapper')
    def map_file(cls, fileobj, offset = 0, size = None):
        if isinstance(fileobj, zipfile.ZipExtFile):
            return cls.map_zipfile(fileobj, offset, size)

        map_start = offset - offset % mmap.ALLOCATIONGRANULARITY
        fileobj.seek(map_start)
        buf = mmap.mmap(fileobj.fileno(), 0, access = mmap.ACCESS_READ, offset = map_start)
        rv = cls(buf, offset - map_start)
        rv._file = fileobj
        return rv

@cython.cclass
class StringId32Mapper(StringIdMapper):
    dtype = npuint32
    xxh = xxhash.xxh32

@cython.cclass
class NumericIdMultiMapper(NumericIdMapper):
    @cython.ccall
    @cython.locals(
        hkey = cython.ulonglong, startpos = int, nitems = int,
        stride0 = cython.size_t, stride1 = cython.size_t,
        indexbuf = 'Py_buffer', pybuf = 'Py_buffer', pindex = cython.p_char)
    def get(self, key, default = None):
        if not isinstance(key, (int, long)):
            return default
        if key < 0 or key > self.dtypemax:
            return default
        hkey = key
        startpos = self._search_hkey(hkey)
        nitems = self.index_elements
        if 0 <= startpos < nitems:
            buf = self._buf
            dtype = self._dtype
            if cython.compiled:
                #lint:disable
                buf = self._likebuf
                PyObject_GetBuffer(buf, cython.address(pybuf), PyBUF_SIMPLE)
                try:
                    rv = []
                    if dtype is npuint64:
                        PyObject_GetBuffer(self.index, cython.address(indexbuf), PyBUF_STRIDED_RO)
                        try:
                            if ( indexbuf.strides == cython.NULL
                                    or indexbuf.ndim < 2
                                    or indexbuf.len < nitems * indexbuf.strides[0] ):
                                raise ValueError("Invalid buffer state")
                            stride0 = indexbuf.strides[0]
                            stride1 = indexbuf.strides[1]
                            pindex = cython.cast(cython.p_char, indexbuf.buf) + startpos * stride0
                            pindexend = cython.cast(cython.p_char, indexbuf.buf) + indexbuf.len - stride0 + 1
                            while pindex < pindexend and cython.cast(cython.p_ulonglong, pindex)[0] == hkey:
                                rv.append(cython.cast(cython.p_ulonglong, pindex + stride1)[0])
                                pindex += stride0
                        finally:
                            PyBuffer_Release(cython.address(indexbuf))
                    elif dtype is npuint32:
                        PyObject_GetBuffer(self.index, cython.address(indexbuf), PyBUF_STRIDED_RO)
                        try:
                            if ( indexbuf.strides == cython.NULL
                                    or indexbuf.ndim < 2
                                    or indexbuf.len < nitems * indexbuf.strides[0] ):
                                raise ValueError("Invalid buffer state")
                            stride0 = indexbuf.strides[0]
                            stride1 = indexbuf.strides[1]
                            pindex = cython.cast(cython.p_char, indexbuf.buf) + startpos * stride0
                            pindexend = cython.cast(cython.p_char, indexbuf.buf) + indexbuf.len - stride0 + 1
                            while pindex < pindexend and cython.cast(cython.p_uint, pindex)[0] == hkey:
                                rv.append(cython.cast(cython.p_uint, pindex + stride1)[0])
                                pindex += stride0
                        finally:
                            PyBuffer_Release(cython.address(indexbuf))
                    else:
                        index = self.index
                        while startpos < nitems and index[startpos,0] == hkey:
                            rv.append(index[startpos,1])
                            startpos += 1
                    if rv:
                        return rv
                finally:
                    PyBuffer_Release(cython.address(pybuf))
                #lint:enable
            else:
                index = self.index
                rv = []
                while startpos < nitems and index[startpos,0] == hkey:
                    rv.append(index[startpos,1])
                    startpos += 1
                if rv:
                    return rv
        return default

    @cython.locals(
        hkey = cython.ulonglong, startpos = int, nitems = int,
        stride0 = cython.size_t,
        indexbuf = 'Py_buffer', pybuf = 'Py_buffer', pindex = cython.p_char)
    def __contains__(self, key):
        if not isinstance(key, (int, long)):
            return False
        if key < 0 or key > self.dtypemax:
            return False
        hkey = key
        startpos = self._search_hkey(hkey)
        nitems = self.index_elements
        if 0 <= startpos < nitems:
            buf = self._buf
            dtype = self._dtype
            if cython.compiled:
                #lint:disable
                buf = self._likebuf
                PyObject_GetBuffer(buf, cython.address(pybuf), PyBUF_SIMPLE)
                try:
                    if dtype is npuint64:
                        PyObject_GetBuffer(self.index, cython.address(indexbuf), PyBUF_STRIDED_RO)
                        try:
                            if ( indexbuf.strides == cython.NULL
                                    or indexbuf.ndim < 2
                                    or indexbuf.len < nitems * indexbuf.strides[0] ):
                                raise ValueError("Invalid buffer state")
                            stride0 = indexbuf.strides[0]
                            pindex = cython.cast(cython.p_char, indexbuf.buf) + startpos * stride0
                            pindexend = cython.cast(cython.p_char, indexbuf.buf) + indexbuf.len - stride0 + 1
                            if pindex < pindexend and cython.cast(cython.p_ulonglong, pindex)[0] == hkey:
                                return True
                        finally:
                            PyBuffer_Release(cython.address(indexbuf))
                    elif dtype is npuint32:
                        PyObject_GetBuffer(self.index, cython.address(indexbuf), PyBUF_STRIDED_RO)
                        try:
                            if ( indexbuf.strides == cython.NULL
                                    or indexbuf.ndim < 2
                                    or indexbuf.len < nitems * indexbuf.strides[0] ):
                                raise ValueError("Invalid buffer state")
                            stride0 = indexbuf.strides[0]
                            pindex = cython.cast(cython.p_char, indexbuf.buf) + startpos * stride0
                            pindexend = cython.cast(cython.p_char, indexbuf.buf) + indexbuf.len - stride0 + 1
                            if pindex < pindexend and cython.cast(cython.p_uint, pindex)[0] == hkey:
                                return True
                        finally:
                            PyBuffer_Release(cython.address(indexbuf))
                    else:
                        index = self.index
                        if startpos < nitems and index[startpos,0] == hkey:
                            return True
                finally:
                    PyBuffer_Release(cython.address(pybuf))
                #lint:enable
            else:
                index = self.index
                if startpos < nitems and index[startpos,0] == hkey:
                    return True
        return False

    @cython.locals(
        hkey = cython.ulonglong, startpos = int, nitems = int,
        stride0 = cython.size_t, stride1 = cython.size_t,
        indexbuf = 'Py_buffer', pybuf = 'Py_buffer', pindex = cython.p_char)
    def get_iter(self, key):
        if not isinstance(key, (int, long)):
            return
        if key < 0 or key > self.dtypemax:
            return
        hkey = key
        startpos = self._search_hkey(hkey)
        nitems = self.index_elements
        if 0 <= startpos < nitems:
            buf = self._buf
            dtype = self._dtype
            if cython.compiled:
                #lint:disable
                buf = self._likebuf
                PyObject_GetBuffer(buf, cython.address(pybuf), PyBUF_SIMPLE)
                try:
                    if dtype is npuint64:
                        PyObject_GetBuffer(self.index, cython.address(indexbuf), PyBUF_STRIDED_RO)
                        try:
                            if ( indexbuf.strides == cython.NULL
                                    or indexbuf.ndim < 2
                                    or indexbuf.len < nitems * indexbuf.strides[0] ):
                                raise ValueError("Invalid buffer state")
                            stride0 = indexbuf.strides[0]
                            stride1 = indexbuf.strides[1]
                            pindex = cython.cast(cython.p_char, indexbuf.buf) + startpos * stride0
                            pindexend = cython.cast(cython.p_char, indexbuf.buf) + indexbuf.len - stride0 + 1
                            while pindex < pindexend and cython.cast(cython.p_ulonglong, pindex)[0] == hkey:
                                yield cython.cast(cython.p_ulonglong, pindex + stride1)[0]
                                pindex += stride0
                        finally:
                            PyBuffer_Release(cython.address(indexbuf))
                    elif dtype is npuint32:
                        PyObject_GetBuffer(self.index, cython.address(indexbuf), PyBUF_STRIDED_RO)
                        try:
                            if ( indexbuf.strides == cython.NULL
                                    or indexbuf.ndim < 2
                                    or indexbuf.len < nitems * indexbuf.strides[0] ):
                                raise ValueError("Invalid buffer state")
                            stride0 = indexbuf.strides[0]
                            stride1 = indexbuf.strides[1]
                            pindex = cython.cast(cython.p_char, indexbuf.buf) + startpos * stride0
                            pindexend = cython.cast(cython.p_char, indexbuf.buf) + indexbuf.len - stride0 + 1
                            while pindex < pindexend and cython.cast(cython.p_uint, pindex)[0] == hkey:
                                yield cython.cast(cython.p_uint, pindex + stride1)[0]
                                pindex += stride0
                        finally:
                            PyBuffer_Release(cython.address(indexbuf))
                    else:
                        index = self.index
                        while startpos < nitems and index[startpos,0] == hkey:
                            yield index[startpos,1]
                            startpos += 1
                finally:
                    PyBuffer_Release(cython.address(pybuf))
                #lint:enable
            else:
                index = self.index
                while startpos < nitems and index[startpos,0] == hkey:
                    yield index[startpos,1]
                    startpos += 1

class NumericId32MultiMapper(NumericIdMultiMapper):
    dtype = npuint32

@cython.cclass
class StringIdMultiMapper(StringIdMapper):
    @cython.ccall
    @cython.locals(
        hkey = cython.ulonglong, startpos = int, nitems = int, bkey = bytes,
        stride0 = cython.size_t, stride1 = cython.size_t, blen = cython.size_t, pbkey = 'const char *',
        indexbuf = 'Py_buffer', pybuf = 'Py_buffer', pindex = cython.p_char)
    def get(self, key, default = None):
        if not isinstance(key, basestring):
            return default
        bkey = self._encode(key)
        hkey = self._xxh(bkey).intdigest()
        startpos = self._search_hkey(hkey)
        nitems = self.index_elements
        if 0 <= startpos < nitems:
            buf = self._buf
            dtype = self._dtype
            if cython.compiled:
                pbkey = bkey
                blen = len(bkey)
                #lint:disable
                buf = self._likebuf
                PyObject_GetBuffer(buf, cython.address(pybuf), PyBUF_SIMPLE)
                try:
                    rv = []
                    if dtype is npuint64:
                        PyObject_GetBuffer(self.index, cython.address(indexbuf), PyBUF_STRIDED_RO)
                        try:
                            if ( indexbuf.strides == cython.NULL
                                    or indexbuf.ndim < 2
                                    or indexbuf.len < nitems * indexbuf.strides[0] ):
                                raise ValueError("Invalid buffer state")
                            stride0 = indexbuf.strides[0]
                            stride1 = indexbuf.strides[1]
                            pindex = cython.cast(cython.p_char, indexbuf.buf) + startpos * stride0
                            pindexend = cython.cast(cython.p_char, indexbuf.buf) + indexbuf.len - stride0 + 1
                            while pindex < pindexend and cython.cast(cython.p_ulonglong, pindex)[0] == hkey:
                                if _compare_bytes_from_cbuffer(pbkey, blen,
                                        cython.cast(cython.p_char, pybuf.buf),
                                        cython.cast(cython.p_ulonglong, pindex + stride1)[0],
                                        pybuf.len):
                                    rv.append(cython.cast(cython.p_ulonglong, pindex + 2*stride1)[0])
                                pindex += stride0
                        finally:
                            PyBuffer_Release(cython.address(indexbuf))
                    elif dtype is npuint32:
                        PyObject_GetBuffer(self.index, cython.address(indexbuf), PyBUF_STRIDED_RO)
                        try:
                            if ( indexbuf.strides == cython.NULL
                                    or indexbuf.ndim < 2
                                    or indexbuf.len < nitems * indexbuf.strides[0] ):
                                raise ValueError("Invalid buffer state")
                            stride0 = indexbuf.strides[0]
                            stride1 = indexbuf.strides[1]
                            pindex = cython.cast(cython.p_char, indexbuf.buf) + startpos * stride0
                            pindexend = cython.cast(cython.p_char, indexbuf.buf) + indexbuf.len - stride0 + 1
                            while pindex < pindexend and cython.cast(cython.p_uint, pindex)[0] == hkey:
                                if _compare_bytes_from_cbuffer(pbkey, blen,
                                        cython.cast(cython.p_char, pybuf.buf),
                                        cython.cast(cython.p_uint, pindex + stride1)[0],
                                        pybuf.len):
                                    rv.append(cython.cast(cython.p_uint, pindex + 2*stride1)[0])
                                pindex += stride0
                        finally:
                            PyBuffer_Release(cython.address(indexbuf))
                    else:
                        index = self.index
                        while startpos < nitems and index[startpos,0] == hkey:
                            if _compare_bytes_from_cbuffer(pbkey, blen,
                                    cython.cast(cython.p_char, pybuf.buf),
                                    self.index[startpos,1],
                                    pybuf.len) == bkey:
                                rv.append(index[startpos,2])
                            startpos += 1
                    if rv:
                        return rv
                finally:
                    PyBuffer_Release(cython.address(pybuf))
                #lint:enable
            else:
                index = self.index
                rv = []
                while startpos < nitems and index[startpos,0] == hkey:
                    if _unpack_bytes_from_pybuffer(buf, index[startpos,1], None) == bkey:
                        rv.append(index[startpos,2])
                    startpos += 1
                if rv:
                    return rv
        return default

    @cython.locals(
        hkey = cython.ulonglong, startpos = int, nitems = int, bkey = bytes,
        stride0 = cython.size_t, stride1 = cython.size_t, blen = cython.size_t, pbkey = 'const char *',
        indexbuf = 'Py_buffer', pybuf = 'Py_buffer', pindex = cython.p_char)
    def get_iter(self, key, default = None):
        if not isinstance(key, basestring):
            return
        bkey = self._encode(key)
        hkey = self._xxh(bkey).intdigest()
        startpos = self._search_hkey(hkey)
        nitems = self.index_elements
        if 0 <= startpos < nitems:
            buf = self._buf
            dtype = self._dtype
            if cython.compiled:
                pbkey = bkey
                blen = len(bkey)
                #lint:disable
                buf = self._likebuf
                PyObject_GetBuffer(buf, cython.address(pybuf), PyBUF_SIMPLE)
                try:
                    if dtype is npuint64:
                        PyObject_GetBuffer(self.index, cython.address(indexbuf), PyBUF_STRIDED_RO)
                        try:
                            if ( indexbuf.strides == cython.NULL
                                    or indexbuf.ndim < 2
                                    or indexbuf.len < nitems * indexbuf.strides[0] ):
                                raise ValueError("Invalid buffer state")
                            stride0 = indexbuf.strides[0]
                            stride1 = indexbuf.strides[1]
                            pindex = cython.cast(cython.p_char, indexbuf.buf) + startpos * stride0
                            pindexend = cython.cast(cython.p_char, indexbuf.buf) + indexbuf.len - stride0 + 1
                            while pindex < pindexend and cython.cast(cython.p_ulonglong, pindex)[0] == hkey:
                                if _compare_bytes_from_cbuffer(pbkey, blen,
                                        cython.cast(cython.p_char, pybuf.buf),
                                        cython.cast(cython.p_ulonglong, pindex + stride1)[0],
                                        pybuf.len):
                                    yield cython.cast(cython.p_ulonglong, pindex + 2*stride1)[0]
                                pindex += stride0
                        finally:
                            PyBuffer_Release(cython.address(indexbuf))
                    elif dtype is npuint32:
                        PyObject_GetBuffer(self.index, cython.address(indexbuf), PyBUF_STRIDED_RO)
                        try:
                            if ( indexbuf.strides == cython.NULL
                                    or indexbuf.ndim < 2
                                    or indexbuf.len < nitems * indexbuf.strides[0] ):
                                raise ValueError("Invalid buffer state")
                            stride0 = indexbuf.strides[0]
                            stride1 = indexbuf.strides[1]
                            pindex = cython.cast(cython.p_char, indexbuf.buf) + startpos * stride0
                            pindexend = cython.cast(cython.p_char, indexbuf.buf) + indexbuf.len - stride0 + 1
                            while pindex < pindexend and cython.cast(cython.p_uint, pindex)[0] == hkey:
                                if _compare_bytes_from_cbuffer(pbkey, blen,
                                        cython.cast(cython.p_char, pybuf.buf),
                                        cython.cast(cython.p_uint, pindex + stride1)[0],
                                        pybuf.len):
                                    yield cython.cast(cython.p_uint, pindex + 2*stride1)[0]
                                pindex += stride0
                        finally:
                            PyBuffer_Release(cython.address(indexbuf))
                    else:
                        index = self.index
                        while startpos < nitems and index[startpos,0] == hkey:
                            if _compare_bytes_from_cbuffer(pbkey, blen,
                                    cython.cast(cython.p_char, pybuf.buf),
                                    self.index[startpos,1],
                                    pybuf.len) == bkey:
                                yield index[startpos,2]
                            startpos += 1
                finally:
                    PyBuffer_Release(cython.address(pybuf))
                #lint:enable
            else:
                index = self.index
                while startpos < nitems and index[startpos,0] == hkey:
                    if _unpack_bytes_from_pybuffer(buf, index[startpos,1], None) == bkey:
                        yield index[startpos,2]
                    startpos += 1

    @cython.locals(
        hkey = cython.ulonglong, startpos = int, nitems = int, bkey = bytes,
        stride0 = cython.size_t, stride1 = cython.size_t, blen = cython.size_t, pbkey = 'const char *',
        indexbuf = 'Py_buffer', pybuf = 'Py_buffer', pindex = cython.p_char)
    def __contains__(self, key):
        if not isinstance(key, basestring):
            return False
        bkey = self._encode(key)
        hkey = self._xxh(bkey).intdigest()
        startpos = self._search_hkey(hkey)
        nitems = self.index_elements
        if 0 <= startpos < nitems:
            buf = self._buf
            dtype = self._dtype
            if cython.compiled:
                pbkey = bkey
                blen = len(bkey)
                #lint:disable
                buf = self._likebuf
                PyObject_GetBuffer(buf, cython.address(pybuf), PyBUF_SIMPLE)
                try:
                    if dtype is npuint64:
                        PyObject_GetBuffer(self.index, cython.address(indexbuf), PyBUF_STRIDED_RO)
                        try:
                            if ( indexbuf.strides == cython.NULL
                                    or indexbuf.ndim < 2
                                    or indexbuf.len < nitems * indexbuf.strides[0] ):
                                raise ValueError("Invalid buffer state")
                            stride0 = indexbuf.strides[0]
                            stride1 = indexbuf.strides[1]
                            pindex = cython.cast(cython.p_char, indexbuf.buf) + startpos * stride0
                            pindexend = cython.cast(cython.p_char, indexbuf.buf) + indexbuf.len - stride0 + 1
                            while pindex < pindexend and cython.cast(cython.p_ulonglong, pindex)[0] == hkey:
                                if _compare_bytes_from_cbuffer(pbkey, blen,
                                        cython.cast(cython.p_char, pybuf.buf),
                                        cython.cast(cython.p_ulonglong, pindex + stride1)[0],
                                        pybuf.len):
                                    return True
                                pindex += stride0
                        finally:
                            PyBuffer_Release(cython.address(indexbuf))
                    elif dtype is npuint32:
                        PyObject_GetBuffer(self.index, cython.address(indexbuf), PyBUF_STRIDED_RO)
                        try:
                            if ( indexbuf.strides == cython.NULL
                                    or indexbuf.ndim < 2
                                    or indexbuf.len < nitems * indexbuf.strides[0] ):
                                raise ValueError("Invalid buffer state")
                            stride0 = indexbuf.strides[0]
                            stride1 = indexbuf.strides[1]
                            pindex = cython.cast(cython.p_char, indexbuf.buf) + startpos * stride0
                            pindexend = cython.cast(cython.p_char, indexbuf.buf) + indexbuf.len - stride0 + 1
                            while pindex < pindexend and cython.cast(cython.p_uint, pindex)[0] == hkey:
                                if _compare_bytes_from_cbuffer(pbkey, blen,
                                        cython.cast(cython.p_char, pybuf.buf),
                                        cython.cast(cython.p_uint, pindex + stride1)[0],
                                        pybuf.len):
                                    return True
                                pindex += stride0
                        finally:
                            PyBuffer_Release(cython.address(indexbuf))
                    else:
                        index = self.index
                        while startpos < nitems and index[startpos,0] == hkey:
                            if _compare_bytes_from_cbuffer(pbkey, blen,
                                    cython.cast(cython.p_char, pybuf.buf),
                                    self.index[startpos,1],
                                    pybuf.len) == bkey:
                                return True
                            startpos += 1
                finally:
                    PyBuffer_Release(cython.address(pybuf))
                #lint:enable
            else:
                index = self.index
                while startpos < nitems and index[startpos,0] == hkey:
                    if _unpack_bytes_from_pybuffer(buf, index[startpos,1], None) == bkey:
                        return True
                    startpos += 1
        return False

class StringId32MultiMapper(StringIdMultiMapper):
    dtype = npuint32
    xxh = xxhash.xxh32

@cython.cclass
class ApproxStringIdMultiMapper(NumericIdMultiMapper):
    encode = staticmethod(safe_utf8)
    xxh = xxhash.xxh64

    cython.declare(
        _encode = object,
        _xxh = object,
    )

    def __init__(self, buf, offset = 0):
        # Accelerate class attributes
        self._encode = self.encode
        self._xxh = self.xxh
        NumericIdMultiMapper.__init__(self, buf, offset)

    @cython.ccall
    def get(self, key, default = None):
        if isinstance(key, (int, long)):
            return super(ApproxStringIdMultiMapper, self).get(key, default)
        else:
            return super(ApproxStringIdMultiMapper, self).get(self._xxh(self._encode(key)).intdigest(), default)

    def __contains__(self, key):
        if isinstance(key, (int, long)):
            return super(ApproxStringIdMultiMapper, self).__contains__(key)
        else:
            return super(ApproxStringIdMultiMapper, self).__contains__(self._xxh(self._encode(key)).intdigest())

    def get_iter(self, key):
        if isinstance(key, (int, long)):
            return super(ApproxStringIdMultiMapper, self).get_iter(key)
        else:
            return super(ApproxStringIdMultiMapper, self).get_iter(self._xxh(self._encode(key)).intdigest())

    @classmethod
    def build(cls, initializer, *p, **kw):
        xxh = cls.xxh
        encode = cls.encode
        def wrapped_initializer():
            for key, value in initializer:
                yield xxh(encode(key)).intdigest(), value
        return super(ApproxStringIdMultiMapper, cls).build(wrapped_initializer(), *p, **kw)

@cython.cclass
class ApproxStringId32MultiMapper(ApproxStringIdMultiMapper):
    xxh = xxhash.xxh32
    dtype = npuint32

@cython.locals(i = int)
def _iter_values_dump_keys(items, keys_file, value_cache_size = 1024):
    if isinstance(items, dict):
        items = items.iteritems()
    dump = cPickle.dump
    i = -1
    value_cache = Cache(value_cache_size)
    for key, value in items:
        if value not in value_cache:
            yield value
            value_cache[value] = value
            i += 1
        dump((key, i), keys_file, 2)
    keys_file.flush()

def _iter_key_dump(keys_file):
    keys_file.seek(0)
    load = cPickle.load
    while 1:
        try:
            yield load(keys_file)
        except EOFError:
            break

class MappedMappingProxyBase(_ZipMapBase):
    # Must subclass to select mapping strategies

    # A MappedArrayProxyBase subclass for values
    ValueArray = None

    # A MappedIdMappingBase subclass for keys
    IdMapper = None

    _Footer = struct.Struct("=Q")

    def __init__(self, value_array, id_mapper):
        self.value_array = value_array
        self.id_mapper = id_mapper

    def __getitem__(self, key):
        return self.value_array[self.id_mapper[key]]

    def __contains__(self, key):
        return key in self.id_mapper

    def values(self):
        return self.value_array

    def itervalues(self):
        return iter(self.value_array)

    def iterkeys(self):
        return iter(self.id_mapper)

    def keys(self):
        return self.id_mapper.keys()

    def iteritems(self):
        g = self.value_array.getter()
        for k,i in self.id_mapper.iteritems():
            yield (k, g(i))

    def items(self):
        return list(self.iteritems())

    def __iter__(self):
        return iter(self.id_mapper)

    def get(self, key, default = None):
        ix = self.id_mapper.get(key)
        if ix is None:
            return default
        else:
            return self.value_array[ix]

    def __len__(self):
        return len(self.value_array)

    @classmethod
    def build(cls, initializer, destfile = None, tempdir = None, idmap = None,
            value_array_kwargs = {},
            id_mapper_kwargs = {}):
        if destfile is None:
            destfile = tempfile.NamedTemporaryFile(dir = tempdir)

        # Must dump values and keys to temporary files because
        # we don't know the size of the idmap before building it,
        # and it has to be at the beginning of the file
        with tempfile.NamedTemporaryFile(dir = tempdir, suffix = '.v',) as values_file:
            with tempfile.NamedTemporaryFile(dir = tempdir, suffix = '.k') as keys_file:
                initial_pos = destfile.tell()

                value_array = cls.ValueArray.build(
                    _iter_values_dump_keys(initializer, keys_file), values_file,
                    tempdir = tempdir, idmap = idmap, **value_array_kwargs)

                id_mapper = cls.IdMapper.build(
                    _iter_key_dump(keys_file), destfile,
                    tempdir = tempdir, **id_mapper_kwargs)

            # pad to multiple of 32 for better cache alignment
            pos = destfile.tell()
            if pos & 31:
                destfile.write("\x00" * (32 - (pos & 31)))

            values_pos = destfile.tell()

            blocklen = 1 << 20
            for start in xrange(0, len(value_array.buf), blocklen):
                destfile.write(buffer(value_array.buf, start, blocklen))
            destfile.write(cls._Footer.pack(values_pos - initial_pos))
            destfile.flush()

            return cls(value_array, id_mapper)

    @classmethod
    def map_buffer(cls, buf, offset = 0):
        values_pos, = cls._Footer.unpack_from(buf, offset + len(buf) - cls._Footer.size)
        value_array = cls.ValueArray.map_buffer(buf, offset + values_pos)
        id_mapper = cls.IdMapper.map_buffer(buf, offset)
        return cls(value_array, id_mapper)

    @classmethod
    def map_file(cls, fileobj, offset = 0, size = None):
        if isinstance(fileobj, zipfile.ZipExtFile):
            return cls.map_zipfile(fileobj, offset, size)

        # If no size is given, it's the whole file by default
        if size is None:
            fileobj.seek(0, os.SEEK_END)
            size = fileobj.tell() - offset

        # Read the footer
        fileobj.seek(offset + size - cls._Footer.size)
        values_pos, = cls._Footer.unpack(fileobj.read(cls._Footer.size))
        fileobj.seek(offset)

        # Map everything
        id_mapper = cls.IdMapper.map_file(fileobj, offset, size = values_pos)
        value_array = cls.ValueArray.map_file(fileobj, offset + values_pos,
            size = size - cls._Footer.size - values_pos)
        return cls(value_array, id_mapper)


class MappedMultiMappingProxyBase(MappedMappingProxyBase):
    def __getitem__(self, key):
        ids = self.id_mapper[key]
        return [ self.value_array[id_] for id_ in ids ]

    def get(self, key, default = None):
        ixs = self.id_mapper.get(key)
        if ixs is None:
            return default
        else:
            return [ self.value_array[ix] for ix in ixs ]

    def get_iter(self, key):
        for ix in self.id_mapper.get_iter(key):
            yield self.value_array[ix]

_cythonized = cython.compiled<|MERGE_RESOLUTION|>--- conflicted
+++ resolved
@@ -1022,19 +1022,14 @@
         mapped_tuple : 't',
         mapped_list : 'e',
         mapped_unicode : 'u',
-<<<<<<< HEAD
         mapped_dict : 'm',
-
-        proxied_list: 'E',
-        proxied_tuple: 'V',
-
-        mapped_datetime : 'z',
-=======
         mapped_bytes : 's',
         mapped_datetime : 'v',
         mapped_date : 'V',
->>>>>>> 6066c80e
         mapped_decimal : 'F',
+
+        proxied_list: 'E',
+        proxied_tuple: 'W',
 
         int : 'q',
         long : 'q',
@@ -1070,16 +1065,11 @@
         'e' : (mapped_list.pack_into, mapped_list.unpack_from, mapped_list),
         's' : (mapped_bytes.pack_into, mapped_bytes.unpack_from, mapped_bytes),
         'u' : (mapped_unicode.pack_into, mapped_unicode.unpack_from, mapped_unicode),
-<<<<<<< HEAD
         'm' : (mapped_dict.pack_into, mapped_dict.unpack_from, mapped_dict),
-
-        'V' : (proxied_tuple.pack_into, proxied_tuple.unpack_from, proxied_tuple),
+        'W' : (proxied_tuple.pack_into, proxied_tuple.unpack_from, proxied_tuple),
         'E' : (proxied_list.pack_into, proxied_list.unpack_from, proxied_list),
-        'z' : (mapped_datetime.pack_into, mapped_datetime.unpack_from, mapped_datetime),
-=======
         'v' : (mapped_datetime.pack_into, mapped_datetime.unpack_from, mapped_datetime),
         'V' : (mapped_date.pack_into, mapped_date.unpack_from, mapped_date),
->>>>>>> 6066c80e
         'F' : (mapped_decimal.pack_into, mapped_decimal.unpack_from, mapped_decimal),
     }
 
